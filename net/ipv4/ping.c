--- conflicted
+++ resolved
@@ -1085,11 +1085,7 @@
 	__u16 srcp = ntohs(inet->inet_sport);
 
 	seq_printf(f, "%5d: %08X:%04X %08X:%04X"
-<<<<<<< HEAD
-		" %02X %08X:%08X %02X:%08lX %08X %5u %8d %lu %d %pK %d%n",
-=======
 		" %02X %08X:%08X %02X:%08lX %08X %5u %8d %lu %d %pK %d",
->>>>>>> d8ec26d7
 		bucket, src, srcp, dest, destp, sp->sk_state,
 		sk_wmem_alloc_get(sp),
 		sk_rmem_alloc_get(sp),
