--- conflicted
+++ resolved
@@ -116,11 +116,7 @@
 dtbs_install:
 	$(Q)$(MAKE) $(dtbinst)=$(boot)/dts
 
-<<<<<<< HEAD
-Image.gz-dtb: vmlinux scripts dtbs
-=======
 Image-dtb Image.gz-dtb: vmlinux scripts dtbs
->>>>>>> da9a92f0
 	$(Q)$(MAKE) $(build)=$(boot) $(boot)/$@
 
 PHONY += vdso_install
