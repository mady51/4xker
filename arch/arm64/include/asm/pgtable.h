/*
 * Copyright (C) 2012 ARM Ltd.
 *
 * This program is free software; you can redistribute it and/or modify
 * it under the terms of the GNU General Public License version 2 as
 * published by the Free Software Foundation.
 *
 * This program is distributed in the hope that it will be useful,
 * but WITHOUT ANY WARRANTY; without even the implied warranty of
 * MERCHANTABILITY or FITNESS FOR A PARTICULAR PURPOSE.  See the
 * GNU General Public License for more details.
 *
 * You should have received a copy of the GNU General Public License
 * along with this program.  If not, see <http://www.gnu.org/licenses/>.
 */
#ifndef __ASM_PGTABLE_H
#define __ASM_PGTABLE_H

#include <asm/bug.h>
#include <asm/proc-fns.h>

#include <asm/memory.h>
#include <asm/pgtable-hwdef.h>

/*
 * Software defined PTE bits definition.
 */
#define PTE_VALID		(_AT(pteval_t, 1) << 0)
#define PTE_WRITE		(PTE_DBM)		 /* same as DBM (51) */
#define PTE_DIRTY		(_AT(pteval_t, 1) << 55)
#define PTE_SPECIAL		(_AT(pteval_t, 1) << 56)
#define PTE_PROT_NONE		(_AT(pteval_t, 1) << 58) /* only when !PTE_VALID */

/*
 * VMALLOC and SPARSEMEM_VMEMMAP ranges.
 *
 * VMEMAP_SIZE: allows the whole linear region to be covered by a struct page array
 *	(rounded up to PUD_SIZE).
 * VMALLOC_START: beginning of the kernel vmalloc space
 * VMALLOC_END: extends to the available space below vmmemmap, PCI I/O space,
 *	fixed mappings and modules
 */
#define VMEMMAP_SIZE		ALIGN((1UL << (VA_BITS - PAGE_SHIFT - 1)) * sizeof(struct page), PUD_SIZE)

#define VMALLOC_START		(MODULES_END)
#define VMALLOC_END		(PAGE_OFFSET - PUD_SIZE - VMEMMAP_SIZE - SZ_64K)

#define VMEMMAP_START		(VMALLOC_END + SZ_64K)
<<<<<<< HEAD
#define vmemmap			((struct page *)VMEMMAP_START - \
				 SECTION_ALIGN_DOWN(memstart_addr >> PAGE_SHIFT))
=======
#define vmemmap			((struct page *)VMEMMAP_START - (memstart_addr >> PAGE_SHIFT))
>>>>>>> 4055d6b5

#define FIRST_USER_ADDRESS	0UL

#ifndef __ASSEMBLY__

#include <asm/fixmap.h>
#include <linux/mmdebug.h>

extern void __pte_error(const char *file, int line, unsigned long val);
extern void __pmd_error(const char *file, int line, unsigned long val);
extern void __pud_error(const char *file, int line, unsigned long val);
extern void __pgd_error(const char *file, int line, unsigned long val);

#define PROT_DEFAULT		(PTE_TYPE_PAGE | PTE_AF | PTE_SHARED)
#define PROT_SECT_DEFAULT	(PMD_TYPE_SECT | PMD_SECT_AF | PMD_SECT_S)

#define PROT_DEVICE_nGnRnE	(PROT_DEFAULT | PTE_PXN | PTE_UXN | PTE_DIRTY | PTE_WRITE | PTE_ATTRINDX(MT_DEVICE_nGnRnE))
#define PROT_DEVICE_nGnRE	(PROT_DEFAULT | PTE_PXN | PTE_UXN | PTE_DIRTY | PTE_WRITE | PTE_ATTRINDX(MT_DEVICE_nGnRE))
#define PROT_NORMAL_NC		(PROT_DEFAULT | PTE_PXN | PTE_UXN | PTE_DIRTY | PTE_WRITE | PTE_ATTRINDX(MT_NORMAL_NC))
#define PROT_NORMAL_WT		(PROT_DEFAULT | PTE_PXN | PTE_UXN | PTE_DIRTY | PTE_WRITE | PTE_ATTRINDX(MT_NORMAL_WT))
#define PROT_NORMAL		(PROT_DEFAULT | PTE_PXN | PTE_UXN | PTE_DIRTY | PTE_WRITE | PTE_ATTRINDX(MT_NORMAL))

#define PROT_SECT_DEVICE_nGnRE	(PROT_SECT_DEFAULT | PMD_SECT_PXN | PMD_SECT_UXN | PMD_ATTRINDX(MT_DEVICE_nGnRE))
#define PROT_SECT_NORMAL	(PROT_SECT_DEFAULT | PMD_SECT_PXN | PMD_SECT_UXN | PMD_ATTRINDX(MT_NORMAL))
#define PROT_SECT_NORMAL_EXEC	(PROT_SECT_DEFAULT | PMD_SECT_UXN | PMD_ATTRINDX(MT_NORMAL))

#define _PAGE_DEFAULT		(PROT_DEFAULT | PTE_ATTRINDX(MT_NORMAL))

#define PAGE_KERNEL		__pgprot(_PAGE_DEFAULT | PTE_PXN | PTE_UXN | PTE_DIRTY | PTE_WRITE)
#define PAGE_KERNEL_RO		__pgprot(_PAGE_DEFAULT | PTE_PXN | PTE_UXN | PTE_DIRTY | PTE_RDONLY)
#define PAGE_KERNEL_ROX		__pgprot(_PAGE_DEFAULT | PTE_UXN | PTE_DIRTY | PTE_RDONLY)
#define PAGE_KERNEL_EXEC	__pgprot(_PAGE_DEFAULT | PTE_UXN | PTE_DIRTY | PTE_WRITE)
#define PAGE_KERNEL_EXEC_CONT	__pgprot(_PAGE_DEFAULT | PTE_UXN | PTE_DIRTY | PTE_WRITE | PTE_CONT)

#define PAGE_HYP		__pgprot(_PAGE_DEFAULT | PTE_HYP)
#define PAGE_HYP_DEVICE		__pgprot(PROT_DEVICE_nGnRE | PTE_HYP)

#define PAGE_S2			__pgprot(PROT_DEFAULT | PTE_S2_MEMATTR(MT_S2_NORMAL) | PTE_S2_RDONLY)
#define PAGE_S2_DEVICE		__pgprot(PROT_DEFAULT | PTE_S2_MEMATTR(MT_S2_DEVICE_nGnRE) | PTE_S2_RDONLY | PTE_UXN)

#define PAGE_NONE		__pgprot(((_PAGE_DEFAULT) & ~PTE_VALID) | PTE_PROT_NONE | PTE_PXN | PTE_UXN)
#define PAGE_SHARED		__pgprot(_PAGE_DEFAULT | PTE_USER | PTE_NG | PTE_PXN | PTE_UXN | PTE_WRITE)
#define PAGE_SHARED_EXEC	__pgprot(_PAGE_DEFAULT | PTE_USER | PTE_NG | PTE_PXN | PTE_WRITE)
#define PAGE_COPY		__pgprot(_PAGE_DEFAULT | PTE_USER | PTE_NG | PTE_PXN | PTE_UXN)
#define PAGE_COPY_EXEC		__pgprot(_PAGE_DEFAULT | PTE_USER | PTE_NG | PTE_PXN)
#define PAGE_READONLY		__pgprot(_PAGE_DEFAULT | PTE_USER | PTE_NG | PTE_PXN | PTE_UXN)
#define PAGE_READONLY_EXEC	__pgprot(_PAGE_DEFAULT | PTE_USER | PTE_NG | PTE_PXN)

#define __P000  PAGE_NONE
#define __P001  PAGE_READONLY
#define __P010  PAGE_COPY
#define __P011  PAGE_COPY
#define __P100  PAGE_READONLY_EXEC
#define __P101  PAGE_READONLY_EXEC
#define __P110  PAGE_COPY_EXEC
#define __P111  PAGE_COPY_EXEC

#define __S000  PAGE_NONE
#define __S001  PAGE_READONLY
#define __S010  PAGE_SHARED
#define __S011  PAGE_SHARED
#define __S100  PAGE_READONLY_EXEC
#define __S101  PAGE_READONLY_EXEC
#define __S110  PAGE_SHARED_EXEC
#define __S111  PAGE_SHARED_EXEC

/*
 * ZERO_PAGE is a global shared page that is always zero: used
 * for zero-mapped memory areas etc..
 */
extern unsigned long empty_zero_page[PAGE_SIZE / sizeof(unsigned long)];
#define ZERO_PAGE(vaddr)	virt_to_page(empty_zero_page)

#define pte_ERROR(pte)		__pte_error(__FILE__, __LINE__, pte_val(pte))

#define pte_pfn(pte)		((pte_val(pte) & PHYS_MASK) >> PAGE_SHIFT)

#define pfn_pte(pfn,prot)	(__pte(((phys_addr_t)(pfn) << PAGE_SHIFT) | pgprot_val(prot)))

#define pte_none(pte)		(!pte_val(pte))
#define pte_clear(mm,addr,ptep)	set_pte(ptep, __pte(0))
#define pte_page(pte)		(pfn_to_page(pte_pfn(pte)))

/*
 * The following only work if pte_present(). Undefined behaviour otherwise.
 */
#define pte_present(pte)	(!!(pte_val(pte) & (PTE_VALID | PTE_PROT_NONE)))
#define pte_young(pte)		(!!(pte_val(pte) & PTE_AF))
#define pte_special(pte)	(!!(pte_val(pte) & PTE_SPECIAL))
#define pte_write(pte)		(!!(pte_val(pte) & PTE_WRITE))
#define pte_exec(pte)		(!(pte_val(pte) & PTE_UXN))
#define pte_cont(pte)		(!!(pte_val(pte) & PTE_CONT))
#define pte_user(pte)		(!!(pte_val(pte) & PTE_USER))

#ifdef CONFIG_ARM64_HW_AFDBM
#define pte_hw_dirty(pte)	(pte_write(pte) && !(pte_val(pte) & PTE_RDONLY))
#else
#define pte_hw_dirty(pte)	(0)
#endif
#define pte_sw_dirty(pte)	(!!(pte_val(pte) & PTE_DIRTY))
#define pte_dirty(pte)		(pte_sw_dirty(pte) || pte_hw_dirty(pte))

#define pte_valid(pte)		(!!(pte_val(pte) & PTE_VALID))
#define pte_valid_not_user(pte) \
	((pte_val(pte) & (PTE_VALID | PTE_USER)) == PTE_VALID)
#define pte_valid_young(pte) \
	((pte_val(pte) & (PTE_VALID | PTE_AF)) == (PTE_VALID | PTE_AF))

/*
 * Could the pte be present in the TLB? We must check mm_tlb_flush_pending
 * so that we don't erroneously return false for pages that have been
 * remapped as PROT_NONE but are yet to be flushed from the TLB.
 */
#define pte_accessible(mm, pte)	\
	(mm_tlb_flush_pending(mm) ? pte_present(pte) : pte_valid_young(pte))

static inline pte_t clear_pte_bit(pte_t pte, pgprot_t prot)
{
	pte_val(pte) &= ~pgprot_val(prot);
	return pte;
}

static inline pte_t set_pte_bit(pte_t pte, pgprot_t prot)
{
	pte_val(pte) |= pgprot_val(prot);
	return pte;
}

static inline pte_t pte_wrprotect(pte_t pte)
{
	return clear_pte_bit(pte, __pgprot(PTE_WRITE));
}

static inline pte_t pte_mkwrite(pte_t pte)
{
	return set_pte_bit(pte, __pgprot(PTE_WRITE));
}

static inline pte_t pte_mkclean(pte_t pte)
{
	return clear_pte_bit(pte, __pgprot(PTE_DIRTY));
}

static inline pte_t pte_mkdirty(pte_t pte)
{
	return set_pte_bit(pte, __pgprot(PTE_DIRTY));
}

static inline pte_t pte_mkold(pte_t pte)
{
	return clear_pte_bit(pte, __pgprot(PTE_AF));
}

static inline pte_t pte_mkyoung(pte_t pte)
{
	return set_pte_bit(pte, __pgprot(PTE_AF));
}

static inline pte_t pte_mkspecial(pte_t pte)
{
	return set_pte_bit(pte, __pgprot(PTE_SPECIAL));
}

static inline pte_t pte_mkcont(pte_t pte)
{
	pte = set_pte_bit(pte, __pgprot(PTE_CONT));
	return set_pte_bit(pte, __pgprot(PTE_TYPE_PAGE));
}

static inline pte_t pte_mknoncont(pte_t pte)
{
	return clear_pte_bit(pte, __pgprot(PTE_CONT));
}

static inline pmd_t pmd_mkcont(pmd_t pmd)
{
	return __pmd(pmd_val(pmd) | PMD_SECT_CONT);
}

static inline void set_pte(pte_t *ptep, pte_t pte)
{
	*ptep = pte;

	/*
	 * Only if the new pte is valid and kernel, otherwise TLB maintenance
	 * or update_mmu_cache() have the necessary barriers.
	 */
	if (pte_valid_not_user(pte)) {
		dsb(ishst);
		isb();
	}
}

struct mm_struct;
struct vm_area_struct;

extern void __sync_icache_dcache(pte_t pteval, unsigned long addr);

/*
 * PTE bits configuration in the presence of hardware Dirty Bit Management
 * (PTE_WRITE == PTE_DBM):
 *
 * Dirty  Writable | PTE_RDONLY  PTE_WRITE  PTE_DIRTY (sw)
 *   0      0      |   1           0          0
 *   0      1      |   1           1          0
 *   1      0      |   1           0          1
 *   1      1      |   0           1          x
 *
 * When hardware DBM is not present, the sofware PTE_DIRTY bit is updated via
 * the page fault mechanism. Checking the dirty status of a pte becomes:
 *
 *   PTE_DIRTY || (PTE_WRITE && !PTE_RDONLY)
 */
static inline void set_pte_at(struct mm_struct *mm, unsigned long addr,
			      pte_t *ptep, pte_t pte)
{
	if (pte_present(pte)) {
		if (pte_sw_dirty(pte) && pte_write(pte))
			pte_val(pte) &= ~PTE_RDONLY;
		else
			pte_val(pte) |= PTE_RDONLY;
		if (pte_user(pte) && pte_exec(pte) && !pte_special(pte))
			__sync_icache_dcache(pte, addr);
	}

	/*
	 * If the existing pte is valid, check for potential race with
	 * hardware updates of the pte (ptep_set_access_flags safely changes
	 * valid ptes without going through an invalid entry).
	 */
	if (IS_ENABLED(CONFIG_ARM64_HW_AFDBM) &&
	    pte_valid(*ptep) && pte_valid(pte)) {
		VM_WARN_ONCE(!pte_young(pte),
			     "%s: racy access flag clearing: 0x%016llx -> 0x%016llx",
			     __func__, pte_val(*ptep), pte_val(pte));
		VM_WARN_ONCE(pte_write(*ptep) && !pte_dirty(pte),
			     "%s: racy dirty state clearing: 0x%016llx -> 0x%016llx",
			     __func__, pte_val(*ptep), pte_val(pte));
	}

	set_pte(ptep, pte);
}

/*
 * Huge pte definitions.
 */
#define pte_huge(pte)		(!(pte_val(pte) & PTE_TABLE_BIT))
#define pte_mkhuge(pte)		(__pte(pte_val(pte) & ~PTE_TABLE_BIT))

/*
 * Hugetlb definitions.
 */
#define HUGE_MAX_HSTATE		4
#define HPAGE_SHIFT		PMD_SHIFT
#define HPAGE_SIZE		(_AC(1, UL) << HPAGE_SHIFT)
#define HPAGE_MASK		(~(HPAGE_SIZE - 1))
#define HUGETLB_PAGE_ORDER	(HPAGE_SHIFT - PAGE_SHIFT)

#define __HAVE_ARCH_PTE_SPECIAL

static inline pte_t pud_pte(pud_t pud)
{
	return __pte(pud_val(pud));
}

static inline pmd_t pud_pmd(pud_t pud)
{
	return __pmd(pud_val(pud));
}

static inline pte_t pmd_pte(pmd_t pmd)
{
	return __pte(pmd_val(pmd));
}

static inline pmd_t pte_pmd(pte_t pte)
{
	return __pmd(pte_val(pte));
}

static inline pgprot_t mk_sect_prot(pgprot_t prot)
{
	return __pgprot(pgprot_val(prot) & ~PTE_TABLE_BIT);
}

/*
 * THP definitions.
 */

#ifdef CONFIG_TRANSPARENT_HUGEPAGE
#define pmd_trans_huge(pmd)	(pmd_val(pmd) && !(pmd_val(pmd) & PMD_TABLE_BIT))
#define pmd_trans_splitting(pmd)	pte_special(pmd_pte(pmd))
#ifdef CONFIG_HAVE_RCU_TABLE_FREE
#define __HAVE_ARCH_PMDP_SPLITTING_FLUSH
struct vm_area_struct;
void pmdp_splitting_flush(struct vm_area_struct *vma, unsigned long address,
			  pmd_t *pmdp);
#endif /* CONFIG_HAVE_RCU_TABLE_FREE */
#endif /* CONFIG_TRANSPARENT_HUGEPAGE */

#define pmd_present(pmd)	pte_present(pmd_pte(pmd))
#define pmd_dirty(pmd)		pte_dirty(pmd_pte(pmd))
#define pmd_young(pmd)		pte_young(pmd_pte(pmd))
#define pmd_wrprotect(pmd)	pte_pmd(pte_wrprotect(pmd_pte(pmd)))
#define pmd_mksplitting(pmd)	pte_pmd(pte_mkspecial(pmd_pte(pmd)))
#define pmd_mkold(pmd)		pte_pmd(pte_mkold(pmd_pte(pmd)))
#define pmd_mkwrite(pmd)	pte_pmd(pte_mkwrite(pmd_pte(pmd)))
#define pmd_mkdirty(pmd)	pte_pmd(pte_mkdirty(pmd_pte(pmd)))
#define pmd_mkyoung(pmd)	pte_pmd(pte_mkyoung(pmd_pte(pmd)))
#define pmd_mknotpresent(pmd)	(__pmd(pmd_val(pmd) & ~PMD_SECT_VALID))

#define __HAVE_ARCH_PMD_WRITE
#define pmd_write(pmd)		pte_write(pmd_pte(pmd))

#define pmd_mkhuge(pmd)		(__pmd(pmd_val(pmd) & ~PMD_TABLE_BIT))

#define pmd_pfn(pmd)		(((pmd_val(pmd) & PMD_MASK) & PHYS_MASK) >> PAGE_SHIFT)
#define pfn_pmd(pfn,prot)	(__pmd(((phys_addr_t)(pfn) << PAGE_SHIFT) | pgprot_val(prot)))
#define mk_pmd(page,prot)	pfn_pmd(page_to_pfn(page),prot)

#define pud_write(pud)		pte_write(pud_pte(pud))
#define pud_pfn(pud)		(((pud_val(pud) & PUD_MASK) & PHYS_MASK) >> PAGE_SHIFT)

#define set_pmd_at(mm, addr, pmdp, pmd)	set_pte_at(mm, addr, (pte_t *)pmdp, pmd_pte(pmd))

static inline int has_transparent_hugepage(void)
{
	return 1;
}

#define __pgprot_modify(prot,mask,bits) \
	__pgprot((pgprot_val(prot) & ~(mask)) | (bits))

/*
 * Mark the prot value as uncacheable and unbufferable.
 */
#define pgprot_noncached(prot) \
	__pgprot_modify(prot, PTE_ATTRINDX_MASK, PTE_ATTRINDX(MT_DEVICE_nGnRnE) | PTE_PXN | PTE_UXN)
#define pgprot_writecombine(prot) \
	__pgprot_modify(prot, PTE_ATTRINDX_MASK, PTE_ATTRINDX(MT_NORMAL_NC) | PTE_PXN | PTE_UXN)
#define pgprot_device(prot) \
	__pgprot_modify(prot, PTE_ATTRINDX_MASK, PTE_ATTRINDX(MT_DEVICE_nGnRE) | PTE_PXN | PTE_UXN)
#define __HAVE_PHYS_MEM_ACCESS_PROT
struct file;
extern pgprot_t phys_mem_access_prot(struct file *file, unsigned long pfn,
				     unsigned long size, pgprot_t vma_prot);

#define pmd_none(pmd)		(!pmd_val(pmd))

#define pmd_bad(pmd)		(!(pmd_val(pmd) & 2))

#define pmd_table(pmd)		((pmd_val(pmd) & PMD_TYPE_MASK) == \
				 PMD_TYPE_TABLE)
#define pmd_sect(pmd)		((pmd_val(pmd) & PMD_TYPE_MASK) == \
				 PMD_TYPE_SECT)

#ifdef CONFIG_ARM64_64K_PAGES
#define pud_sect(pud)		(0)
#define pud_table(pud)		(1)
#else
#define pud_sect(pud)		((pud_val(pud) & PUD_TYPE_MASK) == \
				 PUD_TYPE_SECT)
#define pud_table(pud)		((pud_val(pud) & PUD_TYPE_MASK) == \
				 PUD_TYPE_TABLE)
#endif

static inline void set_pmd(pmd_t *pmdp, pmd_t pmd)
{
	*pmdp = pmd;
	dsb(ishst);
	isb();
}

static inline void pmd_clear(pmd_t *pmdp)
{
	set_pmd(pmdp, __pmd(0));
}

static inline phys_addr_t pmd_page_paddr(pmd_t pmd)
{
	return pmd_val(pmd) & PHYS_MASK & (s32)PAGE_MASK;
}

/* Find an entry in the third-level page table. */
#define pte_index(addr)		(((addr) >> PAGE_SHIFT) & (PTRS_PER_PTE - 1))

#define pte_offset_phys(dir,addr)	(pmd_page_paddr(*(dir)) + pte_index(addr) * sizeof(pte_t))
#define pte_offset_kernel(dir,addr)	((pte_t *)__va(pte_offset_phys((dir), (addr))))

#define pte_offset_map(dir,addr)	pte_offset_kernel((dir), (addr))
#define pte_offset_map_nested(dir,addr)	pte_offset_kernel((dir), (addr))
#define pte_unmap(pte)			do { } while (0)
#define pte_unmap_nested(pte)		do { } while (0)

#define pte_set_fixmap(addr)		((pte_t *)set_fixmap_offset(FIX_PTE, addr))
#define pte_set_fixmap_offset(pmd, addr)	pte_set_fixmap(pte_offset_phys(pmd, addr))
#define pte_clear_fixmap()		clear_fixmap(FIX_PTE)

#define pmd_page(pmd)		pfn_to_page(__phys_to_pfn(pmd_val(pmd) & PHYS_MASK))

/* use ONLY for statically allocated translation tables */
#define pte_offset_kimg(dir,addr)	((pte_t *)__phys_to_kimg(pte_offset_phys((dir), (addr))))

/*
 * Conversion functions: convert a page and protection to a page entry,
 * and a page entry and page directory to the page they refer to.
 */
#define mk_pte(page,prot)	pfn_pte(page_to_pfn(page),prot)

#if CONFIG_PGTABLE_LEVELS > 2

#define pmd_ERROR(pmd)		__pmd_error(__FILE__, __LINE__, pmd_val(pmd))

#define pud_none(pud)		(!pud_val(pud))
#define pud_bad(pud)		(!(pud_val(pud) & 2))
#define pud_present(pud)	(pud_val(pud))

static inline void set_pud(pud_t *pudp, pud_t pud)
{
	*pudp = pud;
	dsb(ishst);
	isb();
}

static inline void pud_clear(pud_t *pudp)
{
	set_pud(pudp, __pud(0));
}

static inline phys_addr_t pud_page_paddr(pud_t pud)
{
	return pud_val(pud) & PHYS_MASK & (s32)PAGE_MASK;
}

/* Find an entry in the second-level page table. */
#define pmd_index(addr)		(((addr) >> PMD_SHIFT) & (PTRS_PER_PMD - 1))

#define pmd_offset_phys(dir, addr)	(pud_page_paddr(*(dir)) + pmd_index(addr) * sizeof(pmd_t))
#define pmd_offset(dir, addr)		((pmd_t *)__va(pmd_offset_phys((dir), (addr))))

#define pmd_set_fixmap(addr)		((pmd_t *)set_fixmap_offset(FIX_PMD, addr))
#define pmd_set_fixmap_offset(pud, addr)	pmd_set_fixmap(pmd_offset_phys(pud, addr))
#define pmd_clear_fixmap()		clear_fixmap(FIX_PMD)

#define pud_page(pud)		pfn_to_page(__phys_to_pfn(pud_val(pud) & PHYS_MASK))

/* use ONLY for statically allocated translation tables */
#define pmd_offset_kimg(dir,addr)	((pmd_t *)__phys_to_kimg(pmd_offset_phys((dir), (addr))))

#else

#define pud_page_paddr(pud)	({ BUILD_BUG(); 0; })

/* Match pmd_offset folding in <asm/generic/pgtable-nopmd.h> */
#define pmd_set_fixmap(addr)		NULL
#define pmd_set_fixmap_offset(pudp, addr)	((pmd_t *)pudp)
#define pmd_clear_fixmap()

#define pmd_offset_kimg(dir,addr)	((pmd_t *)dir)

#endif	/* CONFIG_PGTABLE_LEVELS > 2 */

#if CONFIG_PGTABLE_LEVELS > 3

#define pud_ERROR(pud)		__pud_error(__FILE__, __LINE__, pud_val(pud))

#define pgd_none(pgd)		(!pgd_val(pgd))
#define pgd_bad(pgd)		(!(pgd_val(pgd) & 2))
#define pgd_present(pgd)	(pgd_val(pgd))

static inline void set_pgd(pgd_t *pgdp, pgd_t pgd)
{
	*pgdp = pgd;
	dsb(ishst);
}

static inline void pgd_clear(pgd_t *pgdp)
{
	set_pgd(pgdp, __pgd(0));
}

static inline phys_addr_t pgd_page_paddr(pgd_t pgd)
{
	return pgd_val(pgd) & PHYS_MASK & (s32)PAGE_MASK;
}

/* Find an entry in the frst-level page table. */
#define pud_index(addr)		(((addr) >> PUD_SHIFT) & (PTRS_PER_PUD - 1))

#define pud_offset_phys(dir, addr)	(pgd_page_paddr(*(dir)) + pud_index(addr) * sizeof(pud_t))
#define pud_offset(dir, addr)		((pud_t *)__va(pud_offset_phys((dir), (addr))))

#define pud_set_fixmap(addr)		((pud_t *)set_fixmap_offset(FIX_PUD, addr))
#define pud_set_fixmap_offset(pgd, addr)	pud_set_fixmap(pud_offset_phys(pgd, addr))
#define pud_clear_fixmap()		clear_fixmap(FIX_PUD)

#define pgd_page(pgd)		pfn_to_page(__phys_to_pfn(pgd_val(pgd) & PHYS_MASK))

/* use ONLY for statically allocated translation tables */
#define pud_offset_kimg(dir,addr)	((pud_t *)__phys_to_kimg(pud_offset_phys((dir), (addr))))

#else

#define pgd_page_paddr(pgd)	({ BUILD_BUG(); 0;})

/* Match pud_offset folding in <asm/generic/pgtable-nopud.h> */
#define pud_set_fixmap(addr)		NULL
#define pud_set_fixmap_offset(pgdp, addr)	((pud_t *)pgdp)
#define pud_clear_fixmap()

#define pud_offset_kimg(dir,addr)	((pud_t *)dir)

#endif  /* CONFIG_PGTABLE_LEVELS > 3 */

#define pgd_ERROR(pgd)		__pgd_error(__FILE__, __LINE__, pgd_val(pgd))

/* to find an entry in a page-table-directory */
#define pgd_index(addr)		(((addr) >> PGDIR_SHIFT) & (PTRS_PER_PGD - 1))

#define pgd_offset_raw(pgd, addr)	((pgd) + pgd_index(addr))

#define pgd_offset(mm, addr)	(pgd_offset_raw((mm)->pgd, (addr)))

/* to find an entry in a kernel page-table-directory */
#define pgd_offset_k(addr)	pgd_offset(&init_mm, addr)

#define pgd_set_fixmap(addr)	((pgd_t *)set_fixmap_offset(FIX_PGD, addr))
#define pgd_clear_fixmap()	clear_fixmap(FIX_PGD)

static inline pte_t pte_modify(pte_t pte, pgprot_t newprot)
{
	const pteval_t mask = PTE_USER | PTE_PXN | PTE_UXN | PTE_RDONLY |
			      PTE_PROT_NONE | PTE_VALID | PTE_WRITE;
	/* preserve the hardware dirty information */
	if (pte_hw_dirty(pte))
		pte = pte_mkdirty(pte);
	pte_val(pte) = (pte_val(pte) & ~mask) | (pgprot_val(newprot) & mask);
	return pte;
}

static inline pmd_t pmd_modify(pmd_t pmd, pgprot_t newprot)
{
	return pte_pmd(pte_modify(pmd_pte(pmd), newprot));
}

#ifdef CONFIG_ARM64_HW_AFDBM
#define __HAVE_ARCH_PTEP_SET_ACCESS_FLAGS
extern int ptep_set_access_flags(struct vm_area_struct *vma,
				 unsigned long address, pte_t *ptep,
				 pte_t entry, int dirty);

#ifdef CONFIG_TRANSPARENT_HUGEPAGE
#define __HAVE_ARCH_PMDP_SET_ACCESS_FLAGS
static inline int pmdp_set_access_flags(struct vm_area_struct *vma,
					unsigned long address, pmd_t *pmdp,
					pmd_t entry, int dirty)
{
	return ptep_set_access_flags(vma, address, (pte_t *)pmdp, pmd_pte(entry), dirty);
}
#endif

/*
 * Atomic pte/pmd modifications.
 */
#define __HAVE_ARCH_PTEP_TEST_AND_CLEAR_YOUNG
static inline int ptep_test_and_clear_young(struct vm_area_struct *vma,
					    unsigned long address,
					    pte_t *ptep)
{
	pteval_t pteval;
	unsigned int tmp, res;

	asm volatile("//	ptep_test_and_clear_young\n"
	"	prfm	pstl1strm, %2\n"
	"1:	ldxr	%0, %2\n"
	"	ubfx	%w3, %w0, %5, #1	// extract PTE_AF (young)\n"
	"	and	%0, %0, %4		// clear PTE_AF\n"
	"	stxr	%w1, %0, %2\n"
	"	cbnz	%w1, 1b\n"
	: "=&r" (pteval), "=&r" (tmp), "+Q" (pte_val(*ptep)), "=&r" (res)
	: "L" (~PTE_AF), "I" (ilog2(PTE_AF)));

	return res;
}

#ifdef CONFIG_TRANSPARENT_HUGEPAGE
#define __HAVE_ARCH_PMDP_TEST_AND_CLEAR_YOUNG
static inline int pmdp_test_and_clear_young(struct vm_area_struct *vma,
					    unsigned long address,
					    pmd_t *pmdp)
{
	return ptep_test_and_clear_young(vma, address, (pte_t *)pmdp);
}
#endif /* CONFIG_TRANSPARENT_HUGEPAGE */

#define __HAVE_ARCH_PTEP_GET_AND_CLEAR
static inline pte_t ptep_get_and_clear(struct mm_struct *mm,
				       unsigned long address, pte_t *ptep)
{
	pteval_t old_pteval;
	unsigned int tmp;

	asm volatile("//	ptep_get_and_clear\n"
	"	prfm	pstl1strm, %2\n"
	"1:	ldxr	%0, %2\n"
	"	stxr	%w1, xzr, %2\n"
	"	cbnz	%w1, 1b\n"
	: "=&r" (old_pteval), "=&r" (tmp), "+Q" (pte_val(*ptep)));

	return __pte(old_pteval);
}

#ifdef CONFIG_TRANSPARENT_HUGEPAGE
#define __HAVE_ARCH_PMDP_HUGE_GET_AND_CLEAR
static inline pmd_t pmdp_huge_get_and_clear(struct mm_struct *mm,
					    unsigned long address, pmd_t *pmdp)
{
	return pte_pmd(ptep_get_and_clear(mm, address, (pte_t *)pmdp));
}
#endif /* CONFIG_TRANSPARENT_HUGEPAGE */

/*
 * ptep_set_wrprotect - mark read-only while trasferring potential hardware
 * dirty status (PTE_DBM && !PTE_RDONLY) to the software PTE_DIRTY bit.
 */
#define __HAVE_ARCH_PTEP_SET_WRPROTECT
static inline void ptep_set_wrprotect(struct mm_struct *mm, unsigned long address, pte_t *ptep)
{
	pteval_t pteval;
	unsigned long tmp;

	asm volatile("//	ptep_set_wrprotect\n"
	"	prfm	pstl1strm, %2\n"
	"1:	ldxr	%0, %2\n"
	"	tst	%0, %4			// check for hw dirty (!PTE_RDONLY)\n"
	"	csel	%1, %3, xzr, eq		// set PTE_DIRTY|PTE_RDONLY if dirty\n"
	"	orr	%0, %0, %1		// if !dirty, PTE_RDONLY is already set\n"
	"	and	%0, %0, %5		// clear PTE_WRITE/PTE_DBM\n"
	"	stxr	%w1, %0, %2\n"
	"	cbnz	%w1, 1b\n"
	: "=&r" (pteval), "=&r" (tmp), "+Q" (pte_val(*ptep))
	: "r" (PTE_DIRTY|PTE_RDONLY), "L" (PTE_RDONLY), "L" (~PTE_WRITE)
	: "cc");
}

#ifdef CONFIG_TRANSPARENT_HUGEPAGE
#define __HAVE_ARCH_PMDP_SET_WRPROTECT
static inline void pmdp_set_wrprotect(struct mm_struct *mm,
				      unsigned long address, pmd_t *pmdp)
{
	ptep_set_wrprotect(mm, address, (pte_t *)pmdp);
}
#endif
#endif	/* CONFIG_ARM64_HW_AFDBM */

extern pgd_t swapper_pg_dir[PTRS_PER_PGD];
extern pgd_t idmap_pg_dir[PTRS_PER_PGD];

/*
 * Encode and decode a swap entry:
 *	bits 0-1:	present (must be zero)
 *	bits 2-7:	swap type
 *	bits 8-57:	swap offset
 *	bit  58:	PTE_PROT_NONE (must be zero)
 */
#define __SWP_TYPE_SHIFT	2
#define __SWP_TYPE_BITS		6
#define __SWP_OFFSET_BITS	50
#define __SWP_TYPE_MASK		((1 << __SWP_TYPE_BITS) - 1)
#define __SWP_OFFSET_SHIFT	(__SWP_TYPE_BITS + __SWP_TYPE_SHIFT)
#define __SWP_OFFSET_MASK	((1UL << __SWP_OFFSET_BITS) - 1)

#define __swp_type(x)		(((x).val >> __SWP_TYPE_SHIFT) & __SWP_TYPE_MASK)
#define __swp_offset(x)		(((x).val >> __SWP_OFFSET_SHIFT) & __SWP_OFFSET_MASK)
#define __swp_entry(type,offset) ((swp_entry_t) { ((type) << __SWP_TYPE_SHIFT) | ((offset) << __SWP_OFFSET_SHIFT) })

#define __pte_to_swp_entry(pte)	((swp_entry_t) { pte_val(pte) })
#define __swp_entry_to_pte(swp)	((pte_t) { (swp).val })

/*
 * Ensure that there are not more swap files than can be encoded in the kernel
 * PTEs.
 */
#define MAX_SWAPFILES_CHECK() BUILD_BUG_ON(MAX_SWAPFILES_SHIFT > __SWP_TYPE_BITS)

extern int kern_addr_valid(unsigned long addr);

#include <asm-generic/pgtable.h>

void pgd_cache_init(void);
#define pgtable_cache_init	pgd_cache_init

/*
 * On AArch64, the cache coherency is handled via the set_pte_at() function.
 */
static inline void update_mmu_cache(struct vm_area_struct *vma,
				    unsigned long addr, pte_t *ptep)
{
	/*
	 * We don't do anything here, so there's a very small chance of
	 * us retaking a user fault which we just fixed up. The alternative
	 * is doing a dsb(ishst), but that penalises the fastpath.
	 */
}

#define update_mmu_cache_pmd(vma, address, pmd) do { } while (0)

#define kc_vaddr_to_offset(v)	((v) & ~VA_START)
#define kc_offset_to_vaddr(o)	((o) | VA_START)

#endif /* !__ASSEMBLY__ */

#endif /* __ASM_PGTABLE_H */<|MERGE_RESOLUTION|>--- conflicted
+++ resolved
@@ -46,12 +46,7 @@
 #define VMALLOC_END		(PAGE_OFFSET - PUD_SIZE - VMEMMAP_SIZE - SZ_64K)
 
 #define VMEMMAP_START		(VMALLOC_END + SZ_64K)
-<<<<<<< HEAD
-#define vmemmap			((struct page *)VMEMMAP_START - \
-				 SECTION_ALIGN_DOWN(memstart_addr >> PAGE_SHIFT))
-=======
 #define vmemmap			((struct page *)VMEMMAP_START - (memstart_addr >> PAGE_SHIFT))
->>>>>>> 4055d6b5
 
 #define FIRST_USER_ADDRESS	0UL
 
