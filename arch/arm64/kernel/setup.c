--- conflicted
+++ resolved
@@ -402,7 +402,6 @@
 
 	return 0;
 }
-<<<<<<< HEAD
 postcore_initcall(topology_init);
 
 void arch_setup_pdev_archdata(struct platform_device *pdev)
@@ -410,8 +409,6 @@
 	pdev->archdata.dma_mask = DMA_BIT_MASK(32);
 	pdev->dev.dma_mask = &pdev->archdata.dma_mask;
 }
-=======
-subsys_initcall(topology_init);
 
 /*
  * Dump out kernel offset information on panic.
@@ -440,5 +437,4 @@
 				       &kernel_offset_notifier);
 	return 0;
 }
-__initcall(register_kernel_offset_dumper);
->>>>>>> 510d0a3f
+__initcall(register_kernel_offset_dumper);