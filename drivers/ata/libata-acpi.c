/*
 * libata-acpi.c
 * Provides ACPI support for PATA/SATA.
 *
 * Copyright (C) 2006 Intel Corp.
 * Copyright (C) 2006 Randy Dunlap
 */

#include <linux/module.h>
#include <linux/ata.h>
#include <linux/delay.h>
#include <linux/device.h>
#include <linux/errno.h>
#include <linux/kernel.h>
#include <linux/acpi.h>
#include <linux/libata.h>
#include <linux/pci.h>
#include <linux/slab.h>
#include <linux/pm_runtime.h>
#include <scsi/scsi_device.h>
#include "libata.h"

#include <acpi/acpi_bus.h>

unsigned int ata_acpi_gtf_filter = ATA_ACPI_FILTER_DEFAULT;
module_param_named(acpi_gtf_filter, ata_acpi_gtf_filter, int, 0644);
MODULE_PARM_DESC(acpi_gtf_filter, "filter mask for ACPI _GTF commands, set to filter out (0x1=set xfermode, 0x2=lock/freeze lock, 0x4=DIPM, 0x8=FPDMA non-zero offset, 0x10=FPDMA DMA Setup FIS auto-activate)");

#define NO_PORT_MULT		0xffff
#define SATA_ADR(root, pmp)	(((root) << 16) | (pmp))

#define REGS_PER_GTF		7
struct ata_acpi_gtf {
	u8	tf[REGS_PER_GTF];	/* regs. 0x1f1 - 0x1f7 */
} __packed;

/*
 *	Helper - belongs in the PCI layer somewhere eventually
 */
static int is_pci_dev(struct device *dev)
{
	return (dev->bus == &pci_bus_type);
}

static void ata_acpi_clear_gtf(struct ata_device *dev)
{
	kfree(dev->gtf_cache);
	dev->gtf_cache = NULL;
}

/**
 * ata_ap_acpi_handle - provide the acpi_handle for an ata_port
 * @ap: the acpi_handle returned will correspond to this port
 *
 * Returns the acpi_handle for the ACPI namespace object corresponding to
 * the ata_port passed into the function, or NULL if no such object exists
 */
acpi_handle ata_ap_acpi_handle(struct ata_port *ap)
{
	if (ap->flags & ATA_FLAG_ACPI_SATA)
		return NULL;

<<<<<<< HEAD
	/*
	 * If acpi bind operation has already happened, we can get the handle
	 * for the port by checking the corresponding scsi_host device's
	 * firmware node, otherwise we will need to find out the handle from
	 * its parent's acpi node.
	 */
	if (ap->scsi_host)
		return DEVICE_ACPI_HANDLE(&ap->scsi_host->shost_gendev);
	else
		return acpi_get_child(DEVICE_ACPI_HANDLE(ap->host->dev),
				ap->port_no);
=======
	return acpi_get_child(DEVICE_ACPI_HANDLE(ap->host->dev), ap->port_no);
>>>>>>> 9450d57e
}
EXPORT_SYMBOL(ata_ap_acpi_handle);

/**
 * ata_dev_acpi_handle - provide the acpi_handle for an ata_device
 * @dev: the acpi_device returned will correspond to this port
 *
 * Returns the acpi_handle for the ACPI namespace object corresponding to
 * the ata_device passed into the function, or NULL if no such object exists
 */
acpi_handle ata_dev_acpi_handle(struct ata_device *dev)
{
	acpi_integer adr;
	struct ata_port *ap = dev->link->ap;

	if (ap->flags & ATA_FLAG_ACPI_SATA) {
		if (!sata_pmp_attached(ap))
			adr = SATA_ADR(ap->port_no, NO_PORT_MULT);
		else
			adr = SATA_ADR(ap->port_no, dev->link->pmp);
		return acpi_get_child(DEVICE_ACPI_HANDLE(ap->host->dev), adr);
	} else
		return acpi_get_child(ata_ap_acpi_handle(ap), dev->devno);
}
EXPORT_SYMBOL(ata_dev_acpi_handle);

/* @ap and @dev are the same as ata_acpi_handle_hotplug() */
static void ata_acpi_detach_device(struct ata_port *ap, struct ata_device *dev)
{
	if (dev)
		dev->flags |= ATA_DFLAG_DETACH;
	else {
		struct ata_link *tlink;
		struct ata_device *tdev;

		ata_for_each_link(tlink, ap, EDGE)
			ata_for_each_dev(tdev, tlink, ALL)
				tdev->flags |= ATA_DFLAG_DETACH;
	}

	ata_port_schedule_eh(ap);
}

/**
 * ata_acpi_handle_hotplug - ACPI event handler backend
 * @ap: ATA port ACPI event occurred
 * @dev: ATA device ACPI event occurred (can be NULL)
 * @event: ACPI event which occurred
 *
 * All ACPI bay / device realted events end up in this function.  If
 * the event is port-wide @dev is NULL.  If the event is specific to a
 * device, @dev points to it.
 *
 * Hotplug (as opposed to unplug) notification is always handled as
 * port-wide while unplug only kills the target device on device-wide
 * event.
 *
 * LOCKING:
 * ACPI notify handler context.  May sleep.
 */
static void ata_acpi_handle_hotplug(struct ata_port *ap, struct ata_device *dev,
				    u32 event)
{
	struct ata_eh_info *ehi = &ap->link.eh_info;
	int wait = 0;
	unsigned long flags;

	spin_lock_irqsave(ap->lock, flags);
	/*
	 * When dock driver calls into the routine, it will always use
	 * ACPI_NOTIFY_BUS_CHECK/ACPI_NOTIFY_DEVICE_CHECK for add and
	 * ACPI_NOTIFY_EJECT_REQUEST for remove
	 */
	switch (event) {
	case ACPI_NOTIFY_BUS_CHECK:
	case ACPI_NOTIFY_DEVICE_CHECK:
		ata_ehi_push_desc(ehi, "ACPI event");

		ata_ehi_hotplugged(ehi);
		ata_port_freeze(ap);
		break;
	case ACPI_NOTIFY_EJECT_REQUEST:
		ata_ehi_push_desc(ehi, "ACPI event");

		ata_acpi_detach_device(ap, dev);
		wait = 1;
		break;
	}

	spin_unlock_irqrestore(ap->lock, flags);

	if (wait)
		ata_port_wait_eh(ap);
}

static void ata_acpi_dev_notify_dock(acpi_handle handle, u32 event, void *data)
{
	struct ata_device *dev = data;

	ata_acpi_handle_hotplug(dev->link->ap, dev, event);
}

static void ata_acpi_ap_notify_dock(acpi_handle handle, u32 event, void *data)
{
	struct ata_port *ap = data;

	ata_acpi_handle_hotplug(ap, NULL, event);
}

static void ata_acpi_uevent(struct ata_port *ap, struct ata_device *dev,
	u32 event)
{
	struct kobject *kobj = NULL;
	char event_string[20];
	char *envp[] = { event_string, NULL };

	if (dev) {
		if (dev->sdev)
			kobj = &dev->sdev->sdev_gendev.kobj;
	} else
		kobj = &ap->dev->kobj;

	if (kobj) {
		snprintf(event_string, 20, "BAY_EVENT=%d", event);
		kobject_uevent_env(kobj, KOBJ_CHANGE, envp);
	}
}

static void ata_acpi_ap_uevent(acpi_handle handle, u32 event, void *data)
{
	ata_acpi_uevent(data, NULL, event);
}

static void ata_acpi_dev_uevent(acpi_handle handle, u32 event, void *data)
{
	struct ata_device *dev = data;
	ata_acpi_uevent(dev->link->ap, dev, event);
}

static const struct acpi_dock_ops ata_acpi_dev_dock_ops = {
	.handler = ata_acpi_dev_notify_dock,
	.uevent = ata_acpi_dev_uevent,
};

static const struct acpi_dock_ops ata_acpi_ap_dock_ops = {
	.handler = ata_acpi_ap_notify_dock,
	.uevent = ata_acpi_ap_uevent,
};

/**
 * ata_acpi_dissociate - dissociate ATA host from ACPI objects
 * @host: target ATA host
 *
 * This function is called during driver detach after the whole host
 * is shut down.
 *
 * LOCKING:
 * EH context.
 */
void ata_acpi_dissociate(struct ata_host *host)
{
	int i;

	/* Restore initial _GTM values so that driver which attaches
	 * afterward can use them too.
	 */
	for (i = 0; i < host->n_ports; i++) {
		struct ata_port *ap = host->ports[i];
		const struct ata_acpi_gtm *gtm = ata_acpi_init_gtm(ap);

		if (ata_ap_acpi_handle(ap) && gtm)
			ata_acpi_stm(ap, gtm);
	}
}

/**
 * ata_acpi_gtm - execute _GTM
 * @ap: target ATA port
 * @gtm: out parameter for _GTM result
 *
 * Evaluate _GTM and store the result in @gtm.
 *
 * LOCKING:
 * EH context.
 *
 * RETURNS:
 * 0 on success, -ENOENT if _GTM doesn't exist, -errno on failure.
 */
int ata_acpi_gtm(struct ata_port *ap, struct ata_acpi_gtm *gtm)
{
	struct acpi_buffer output = { .length = ACPI_ALLOCATE_BUFFER };
	union acpi_object *out_obj;
	acpi_status status;
	int rc = 0;

	status = acpi_evaluate_object(ata_ap_acpi_handle(ap), "_GTM", NULL,
				      &output);

	rc = -ENOENT;
	if (status == AE_NOT_FOUND)
		goto out_free;

	rc = -EINVAL;
	if (ACPI_FAILURE(status)) {
		ata_port_err(ap, "ACPI get timing mode failed (AE 0x%x)\n",
			     status);
		goto out_free;
	}

	out_obj = output.pointer;
	if (out_obj->type != ACPI_TYPE_BUFFER) {
		ata_port_warn(ap, "_GTM returned unexpected object type 0x%x\n",
			      out_obj->type);

		goto out_free;
	}

	if (out_obj->buffer.length != sizeof(struct ata_acpi_gtm)) {
		ata_port_err(ap, "_GTM returned invalid length %d\n",
			     out_obj->buffer.length);
		goto out_free;
	}

	memcpy(gtm, out_obj->buffer.pointer, sizeof(struct ata_acpi_gtm));
	rc = 0;
 out_free:
	kfree(output.pointer);
	return rc;
}

EXPORT_SYMBOL_GPL(ata_acpi_gtm);

/**
 * ata_acpi_stm - execute _STM
 * @ap: target ATA port
 * @stm: timing parameter to _STM
 *
 * Evaluate _STM with timing parameter @stm.
 *
 * LOCKING:
 * EH context.
 *
 * RETURNS:
 * 0 on success, -ENOENT if _STM doesn't exist, -errno on failure.
 */
int ata_acpi_stm(struct ata_port *ap, const struct ata_acpi_gtm *stm)
{
	acpi_status status;
	struct ata_acpi_gtm		stm_buf = *stm;
	struct acpi_object_list         input;
	union acpi_object               in_params[3];

	in_params[0].type = ACPI_TYPE_BUFFER;
	in_params[0].buffer.length = sizeof(struct ata_acpi_gtm);
	in_params[0].buffer.pointer = (u8 *)&stm_buf;
	/* Buffers for id may need byteswapping ? */
	in_params[1].type = ACPI_TYPE_BUFFER;
	in_params[1].buffer.length = 512;
	in_params[1].buffer.pointer = (u8 *)ap->link.device[0].id;
	in_params[2].type = ACPI_TYPE_BUFFER;
	in_params[2].buffer.length = 512;
	in_params[2].buffer.pointer = (u8 *)ap->link.device[1].id;

	input.count = 3;
	input.pointer = in_params;

	status = acpi_evaluate_object(ata_ap_acpi_handle(ap), "_STM", &input,
				      NULL);

	if (status == AE_NOT_FOUND)
		return -ENOENT;
	if (ACPI_FAILURE(status)) {
		ata_port_err(ap, "ACPI set timing mode failed (status=0x%x)\n",
			     status);
		return -EINVAL;
	}
	return 0;
}

EXPORT_SYMBOL_GPL(ata_acpi_stm);

/**
 * ata_dev_get_GTF - get the drive bootup default taskfile settings
 * @dev: target ATA device
 * @gtf: output parameter for buffer containing _GTF taskfile arrays
 *
 * This applies to both PATA and SATA drives.
 *
 * The _GTF method has no input parameters.
 * It returns a variable number of register set values (registers
 * hex 1F1..1F7, taskfiles).
 * The <variable number> is not known in advance, so have ACPI-CA
 * allocate the buffer as needed and return it, then free it later.
 *
 * LOCKING:
 * EH context.
 *
 * RETURNS:
 * Number of taskfiles on success, 0 if _GTF doesn't exist.  -EINVAL
 * if _GTF is invalid.
 */
static int ata_dev_get_GTF(struct ata_device *dev, struct ata_acpi_gtf **gtf)
{
	struct ata_port *ap = dev->link->ap;
	acpi_status status;
	struct acpi_buffer output;
	union acpi_object *out_obj;
	int rc = 0;

	/* if _GTF is cached, use the cached value */
	if (dev->gtf_cache) {
		out_obj = dev->gtf_cache;
		goto done;
	}

	/* set up output buffer */
	output.length = ACPI_ALLOCATE_BUFFER;
	output.pointer = NULL;	/* ACPI-CA sets this; save/free it later */

	if (ata_msg_probe(ap))
		ata_dev_dbg(dev, "%s: ENTER: port#: %d\n",
			    __func__, ap->port_no);

	/* _GTF has no input parameters */
	status = acpi_evaluate_object(ata_dev_acpi_handle(dev), "_GTF", NULL,
				      &output);
	out_obj = dev->gtf_cache = output.pointer;

	if (ACPI_FAILURE(status)) {
		if (status != AE_NOT_FOUND) {
			ata_dev_warn(dev, "_GTF evaluation failed (AE 0x%x)\n",
				     status);
			rc = -EINVAL;
		}
		goto out_free;
	}

	if (!output.length || !output.pointer) {
		if (ata_msg_probe(ap))
			ata_dev_dbg(dev, "%s: Run _GTF: length or ptr is NULL (0x%llx, 0x%p)\n",
				    __func__,
				    (unsigned long long)output.length,
				    output.pointer);
		rc = -EINVAL;
		goto out_free;
	}

	if (out_obj->type != ACPI_TYPE_BUFFER) {
		ata_dev_warn(dev, "_GTF unexpected object type 0x%x\n",
			     out_obj->type);
		rc = -EINVAL;
		goto out_free;
	}

	if (out_obj->buffer.length % REGS_PER_GTF) {
		ata_dev_warn(dev, "unexpected _GTF length (%d)\n",
			     out_obj->buffer.length);
		rc = -EINVAL;
		goto out_free;
	}

 done:
	rc = out_obj->buffer.length / REGS_PER_GTF;
	if (gtf) {
		*gtf = (void *)out_obj->buffer.pointer;
		if (ata_msg_probe(ap))
			ata_dev_dbg(dev, "%s: returning gtf=%p, gtf_count=%d\n",
				    __func__, *gtf, rc);
	}
	return rc;

 out_free:
	ata_acpi_clear_gtf(dev);
	return rc;
}

/**
 * ata_acpi_gtm_xfermode - determine xfermode from GTM parameter
 * @dev: target device
 * @gtm: GTM parameter to use
 *
 * Determine xfermask for @dev from @gtm.
 *
 * LOCKING:
 * None.
 *
 * RETURNS:
 * Determined xfermask.
 */
unsigned long ata_acpi_gtm_xfermask(struct ata_device *dev,
				    const struct ata_acpi_gtm *gtm)
{
	unsigned long xfer_mask = 0;
	unsigned int type;
	int unit;
	u8 mode;

	/* we always use the 0 slot for crap hardware */
	unit = dev->devno;
	if (!(gtm->flags & 0x10))
		unit = 0;

	/* PIO */
	mode = ata_timing_cycle2mode(ATA_SHIFT_PIO, gtm->drive[unit].pio);
	xfer_mask |= ata_xfer_mode2mask(mode);

	/* See if we have MWDMA or UDMA data. We don't bother with
	 * MWDMA if UDMA is available as this means the BIOS set UDMA
	 * and our error changedown if it works is UDMA to PIO anyway.
	 */
	if (!(gtm->flags & (1 << (2 * unit))))
		type = ATA_SHIFT_MWDMA;
	else
		type = ATA_SHIFT_UDMA;

	mode = ata_timing_cycle2mode(type, gtm->drive[unit].dma);
	xfer_mask |= ata_xfer_mode2mask(mode);

	return xfer_mask;
}
EXPORT_SYMBOL_GPL(ata_acpi_gtm_xfermask);

/**
 * ata_acpi_cbl_80wire		-	Check for 80 wire cable
 * @ap: Port to check
 * @gtm: GTM data to use
 *
 * Return 1 if the @gtm indicates the BIOS selected an 80wire mode.
 */
int ata_acpi_cbl_80wire(struct ata_port *ap, const struct ata_acpi_gtm *gtm)
{
	struct ata_device *dev;

	ata_for_each_dev(dev, &ap->link, ENABLED) {
		unsigned long xfer_mask, udma_mask;

		xfer_mask = ata_acpi_gtm_xfermask(dev, gtm);
		ata_unpack_xfermask(xfer_mask, NULL, NULL, &udma_mask);

		if (udma_mask & ~ATA_UDMA_MASK_40C)
			return 1;
	}

	return 0;
}
EXPORT_SYMBOL_GPL(ata_acpi_cbl_80wire);

static void ata_acpi_gtf_to_tf(struct ata_device *dev,
			       const struct ata_acpi_gtf *gtf,
			       struct ata_taskfile *tf)
{
	ata_tf_init(dev, tf);

	tf->flags |= ATA_TFLAG_ISADDR | ATA_TFLAG_DEVICE;
	tf->protocol = ATA_PROT_NODATA;
	tf->feature = gtf->tf[0];	/* 0x1f1 */
	tf->nsect   = gtf->tf[1];	/* 0x1f2 */
	tf->lbal    = gtf->tf[2];	/* 0x1f3 */
	tf->lbam    = gtf->tf[3];	/* 0x1f4 */
	tf->lbah    = gtf->tf[4];	/* 0x1f5 */
	tf->device  = gtf->tf[5];	/* 0x1f6 */
	tf->command = gtf->tf[6];	/* 0x1f7 */
}

static int ata_acpi_filter_tf(struct ata_device *dev,
			      const struct ata_taskfile *tf,
			      const struct ata_taskfile *ptf)
{
	if (dev->gtf_filter & ATA_ACPI_FILTER_SETXFER) {
		/* libata doesn't use ACPI to configure transfer mode.
		 * It will only confuse device configuration.  Skip.
		 */
		if (tf->command == ATA_CMD_SET_FEATURES &&
		    tf->feature == SETFEATURES_XFER)
			return 1;
	}

	if (dev->gtf_filter & ATA_ACPI_FILTER_LOCK) {
		/* BIOS writers, sorry but we don't wanna lock
		 * features unless the user explicitly said so.
		 */

		/* DEVICE CONFIGURATION FREEZE LOCK */
		if (tf->command == ATA_CMD_CONF_OVERLAY &&
		    tf->feature == ATA_DCO_FREEZE_LOCK)
			return 1;

		/* SECURITY FREEZE LOCK */
		if (tf->command == ATA_CMD_SEC_FREEZE_LOCK)
			return 1;

		/* SET MAX LOCK and SET MAX FREEZE LOCK */
		if ((!ptf || ptf->command != ATA_CMD_READ_NATIVE_MAX) &&
		    tf->command == ATA_CMD_SET_MAX &&
		    (tf->feature == ATA_SET_MAX_LOCK ||
		     tf->feature == ATA_SET_MAX_FREEZE_LOCK))
			return 1;
	}

	if (tf->command == ATA_CMD_SET_FEATURES &&
	    tf->feature == SETFEATURES_SATA_ENABLE) {
		/* inhibit enabling DIPM */
		if (dev->gtf_filter & ATA_ACPI_FILTER_DIPM &&
		    tf->nsect == SATA_DIPM)
			return 1;

		/* inhibit FPDMA non-zero offset */
		if (dev->gtf_filter & ATA_ACPI_FILTER_FPDMA_OFFSET &&
		    (tf->nsect == SATA_FPDMA_OFFSET ||
		     tf->nsect == SATA_FPDMA_IN_ORDER))
			return 1;

		/* inhibit FPDMA auto activation */
		if (dev->gtf_filter & ATA_ACPI_FILTER_FPDMA_AA &&
		    tf->nsect == SATA_FPDMA_AA)
			return 1;
	}

	return 0;
}

/**
 * ata_acpi_run_tf - send taskfile registers to host controller
 * @dev: target ATA device
 * @gtf: raw ATA taskfile register set (0x1f1 - 0x1f7)
 *
 * Outputs ATA taskfile to standard ATA host controller.
 * Writes the control, feature, nsect, lbal, lbam, and lbah registers.
 * Optionally (ATA_TFLAG_LBA48) writes hob_feature, hob_nsect,
 * hob_lbal, hob_lbam, and hob_lbah.
 *
 * This function waits for idle (!BUSY and !DRQ) after writing
 * registers.  If the control register has a new value, this
 * function also waits for idle after writing control and before
 * writing the remaining registers.
 *
 * LOCKING:
 * EH context.
 *
 * RETURNS:
 * 1 if command is executed successfully.  0 if ignored, rejected or
 * filtered out, -errno on other errors.
 */
static int ata_acpi_run_tf(struct ata_device *dev,
			   const struct ata_acpi_gtf *gtf,
			   const struct ata_acpi_gtf *prev_gtf)
{
	struct ata_taskfile *pptf = NULL;
	struct ata_taskfile tf, ptf, rtf;
	unsigned int err_mask;
	const char *level;
	const char *descr;
	char msg[60];
	int rc;

	if ((gtf->tf[0] == 0) && (gtf->tf[1] == 0) && (gtf->tf[2] == 0)
	    && (gtf->tf[3] == 0) && (gtf->tf[4] == 0) && (gtf->tf[5] == 0)
	    && (gtf->tf[6] == 0))
		return 0;

	ata_acpi_gtf_to_tf(dev, gtf, &tf);
	if (prev_gtf) {
		ata_acpi_gtf_to_tf(dev, prev_gtf, &ptf);
		pptf = &ptf;
	}

	if (!ata_acpi_filter_tf(dev, &tf, pptf)) {
		rtf = tf;
		err_mask = ata_exec_internal(dev, &rtf, NULL,
					     DMA_NONE, NULL, 0, 0);

		switch (err_mask) {
		case 0:
			level = KERN_DEBUG;
			snprintf(msg, sizeof(msg), "succeeded");
			rc = 1;
			break;

		case AC_ERR_DEV:
			level = KERN_INFO;
			snprintf(msg, sizeof(msg),
				 "rejected by device (Stat=0x%02x Err=0x%02x)",
				 rtf.command, rtf.feature);
			rc = 0;
			break;

		default:
			level = KERN_ERR;
			snprintf(msg, sizeof(msg),
				 "failed (Emask=0x%x Stat=0x%02x Err=0x%02x)",
				 err_mask, rtf.command, rtf.feature);
			rc = -EIO;
			break;
		}
	} else {
		level = KERN_INFO;
		snprintf(msg, sizeof(msg), "filtered out");
		rc = 0;
	}
	descr = ata_get_cmd_descript(tf.command);

	ata_dev_printk(dev, level,
		       "ACPI cmd %02x/%02x:%02x:%02x:%02x:%02x:%02x (%s) %s\n",
		       tf.command, tf.feature, tf.nsect, tf.lbal,
		       tf.lbam, tf.lbah, tf.device,
		       (descr ? descr : "unknown"), msg);

	return rc;
}

/**
 * ata_acpi_exec_tfs - get then write drive taskfile settings
 * @dev: target ATA device
 * @nr_executed: out parameter for the number of executed commands
 *
 * Evaluate _GTF and execute returned taskfiles.
 *
 * LOCKING:
 * EH context.
 *
 * RETURNS:
 * Number of executed taskfiles on success, 0 if _GTF doesn't exist.
 * -errno on other errors.
 */
static int ata_acpi_exec_tfs(struct ata_device *dev, int *nr_executed)
{
	struct ata_acpi_gtf *gtf = NULL, *pgtf = NULL;
	int gtf_count, i, rc;

	/* get taskfiles */
	rc = ata_dev_get_GTF(dev, &gtf);
	if (rc < 0)
		return rc;
	gtf_count = rc;

	/* execute them */
	for (i = 0; i < gtf_count; i++, gtf++) {
		rc = ata_acpi_run_tf(dev, gtf, pgtf);
		if (rc < 0)
			break;
		if (rc) {
			(*nr_executed)++;
			pgtf = gtf;
		}
	}

	ata_acpi_clear_gtf(dev);

	if (rc < 0)
		return rc;
	return 0;
}

/**
 * ata_acpi_push_id - send Identify data to drive
 * @dev: target ATA device
 *
 * _SDD ACPI object: for SATA mode only
 * Must be after Identify (Packet) Device -- uses its data
 * ATM this function never returns a failure.  It is an optional
 * method and if it fails for whatever reason, we should still
 * just keep going.
 *
 * LOCKING:
 * EH context.
 *
 * RETURNS:
 * 0 on success, -ENOENT if _SDD doesn't exist, -errno on failure.
 */
static int ata_acpi_push_id(struct ata_device *dev)
{
	struct ata_port *ap = dev->link->ap;
	acpi_status status;
	struct acpi_object_list input;
	union acpi_object in_params[1];

	if (ata_msg_probe(ap))
		ata_dev_dbg(dev, "%s: ix = %d, port#: %d\n",
			    __func__, dev->devno, ap->port_no);

	/* Give the drive Identify data to the drive via the _SDD method */
	/* _SDD: set up input parameters */
	input.count = 1;
	input.pointer = in_params;
	in_params[0].type = ACPI_TYPE_BUFFER;
	in_params[0].buffer.length = sizeof(dev->id[0]) * ATA_ID_WORDS;
	in_params[0].buffer.pointer = (u8 *)dev->id;
	/* Output buffer: _SDD has no output */

	/* It's OK for _SDD to be missing too. */
	swap_buf_le16(dev->id, ATA_ID_WORDS);
	status = acpi_evaluate_object(ata_dev_acpi_handle(dev), "_SDD", &input,
				      NULL);
	swap_buf_le16(dev->id, ATA_ID_WORDS);

	if (status == AE_NOT_FOUND)
		return -ENOENT;

	if (ACPI_FAILURE(status)) {
		ata_dev_warn(dev, "ACPI _SDD failed (AE 0x%x)\n", status);
		return -EIO;
	}

	return 0;
}

/**
 * ata_acpi_on_suspend - ATA ACPI hook called on suspend
 * @ap: target ATA port
 *
 * This function is called when @ap is about to be suspended.  All
 * devices are already put to sleep but the port_suspend() callback
 * hasn't been executed yet.  Error return from this function aborts
 * suspend.
 *
 * LOCKING:
 * EH context.
 *
 * RETURNS:
 * 0 on success, -errno on failure.
 */
int ata_acpi_on_suspend(struct ata_port *ap)
{
	/* nada */
	return 0;
}

/**
 * ata_acpi_on_resume - ATA ACPI hook called on resume
 * @ap: target ATA port
 *
 * This function is called when @ap is resumed - right after port
 * itself is resumed but before any EH action is taken.
 *
 * LOCKING:
 * EH context.
 */
void ata_acpi_on_resume(struct ata_port *ap)
{
	const struct ata_acpi_gtm *gtm = ata_acpi_init_gtm(ap);
	struct ata_device *dev;

	if (ata_ap_acpi_handle(ap) && gtm) {
		/* _GTM valid */

		/* restore timing parameters */
		ata_acpi_stm(ap, gtm);

		/* _GTF should immediately follow _STM so that it can
		 * use values set by _STM.  Cache _GTF result and
		 * schedule _GTF.
		 */
		ata_for_each_dev(dev, &ap->link, ALL) {
			ata_acpi_clear_gtf(dev);
			if (ata_dev_enabled(dev) &&
			    ata_dev_get_GTF(dev, NULL) >= 0)
				dev->flags |= ATA_DFLAG_ACPI_PENDING;
		}
	} else {
		/* SATA _GTF needs to be evaulated after _SDD and
		 * there's no reason to evaluate IDE _GTF early
		 * without _STM.  Clear cache and schedule _GTF.
		 */
		ata_for_each_dev(dev, &ap->link, ALL) {
			ata_acpi_clear_gtf(dev);
			if (ata_dev_enabled(dev))
				dev->flags |= ATA_DFLAG_ACPI_PENDING;
		}
	}
}

/**
 * ata_acpi_set_state - set the port power state
 * @ap: target ATA port
 * @state: state, on/off
 *
 * This function executes the _PS0/_PS3 ACPI method to set the power state.
 * ACPI spec requires _PS0 when IDE power on and _PS3 when power off
 */
void ata_acpi_set_state(struct ata_port *ap, pm_message_t state)
{
	struct ata_device *dev;
	acpi_handle handle;
	int acpi_state;

	/* channel first and then drives for power on and vica versa
	   for power off */
	handle = ata_ap_acpi_handle(ap);
	if (handle && state.event == PM_EVENT_ON)
		acpi_bus_set_power(handle, ACPI_STATE_D0);

	ata_for_each_dev(dev, &ap->link, ENABLED) {
		handle = ata_dev_acpi_handle(dev);
		if (!handle)
			continue;

		if (state.event != PM_EVENT_ON) {
			acpi_state = acpi_pm_device_sleep_state(
				&dev->sdev->sdev_gendev, NULL, ACPI_STATE_D3);
			if (acpi_state > 0)
				acpi_bus_set_power(handle, acpi_state);
			/* TBD: need to check if it's runtime pm request */
			acpi_pm_device_run_wake(
				&dev->sdev->sdev_gendev, true);
		} else {
			/* Ditto */
			acpi_pm_device_run_wake(
				&dev->sdev->sdev_gendev, false);
			acpi_bus_set_power(handle, ACPI_STATE_D0);
		}
	}

	handle = ata_ap_acpi_handle(ap);
	if (handle && state.event != PM_EVENT_ON)
		acpi_bus_set_power(handle, ACPI_STATE_D3);
}

/**
 * ata_acpi_on_devcfg - ATA ACPI hook called on device donfiguration
 * @dev: target ATA device
 *
 * This function is called when @dev is about to be configured.
 * IDENTIFY data might have been modified after this hook is run.
 *
 * LOCKING:
 * EH context.
 *
 * RETURNS:
 * Positive number if IDENTIFY data needs to be refreshed, 0 if not,
 * -errno on failure.
 */
int ata_acpi_on_devcfg(struct ata_device *dev)
{
	struct ata_port *ap = dev->link->ap;
	struct ata_eh_context *ehc = &ap->link.eh_context;
	int acpi_sata = ap->flags & ATA_FLAG_ACPI_SATA;
	int nr_executed = 0;
	int rc;

	if (!ata_dev_acpi_handle(dev))
		return 0;

	/* do we need to do _GTF? */
	if (!(dev->flags & ATA_DFLAG_ACPI_PENDING) &&
	    !(acpi_sata && (ehc->i.flags & ATA_EHI_DID_HARDRESET)))
		return 0;

	/* do _SDD if SATA */
	if (acpi_sata) {
		rc = ata_acpi_push_id(dev);
		if (rc && rc != -ENOENT)
			goto acpi_err;
	}

	/* do _GTF */
	rc = ata_acpi_exec_tfs(dev, &nr_executed);
	if (rc)
		goto acpi_err;

	dev->flags &= ~ATA_DFLAG_ACPI_PENDING;

	/* refresh IDENTIFY page if any _GTF command has been executed */
	if (nr_executed) {
		rc = ata_dev_reread_id(dev, 0);
		if (rc < 0) {
			ata_dev_err(dev,
				    "failed to IDENTIFY after ACPI commands\n");
			return rc;
		}
	}

	return 0;

 acpi_err:
	/* ignore evaluation failure if we can continue safely */
	if (rc == -EINVAL && !nr_executed && !(ap->pflags & ATA_PFLAG_FROZEN))
		return 0;

	/* fail and let EH retry once more for unknown IO errors */
	if (!(dev->flags & ATA_DFLAG_ACPI_FAILED)) {
		dev->flags |= ATA_DFLAG_ACPI_FAILED;
		return rc;
	}

	ata_dev_warn(dev, "ACPI: failed the second time, disabled\n");

	/* We can safely continue if no _GTF command has been executed
	 * and port is not frozen.
	 */
	if (!nr_executed && !(ap->pflags & ATA_PFLAG_FROZEN))
		return 0;

	return rc;
}

/**
 * ata_acpi_on_disable - ATA ACPI hook called when a device is disabled
 * @dev: target ATA device
 *
 * This function is called when @dev is about to be disabled.
 *
 * LOCKING:
 * EH context.
 */
void ata_acpi_on_disable(struct ata_device *dev)
{
	ata_acpi_clear_gtf(dev);
}

static void ata_acpi_wake_dev(acpi_handle handle, u32 event, void *context)
{
	struct ata_device *ata_dev = context;

	if (event == ACPI_NOTIFY_DEVICE_WAKE && ata_dev &&
			pm_runtime_suspended(&ata_dev->sdev->sdev_gendev))
		scsi_autopm_get_device(ata_dev->sdev);
}

static void ata_acpi_add_pm_notifier(struct ata_device *dev)
{
	struct acpi_device *acpi_dev;
	acpi_handle handle;
	acpi_status status;

	handle = ata_dev_acpi_handle(dev);
	if (!handle)
		return;

	status = acpi_bus_get_device(handle, &acpi_dev);
	if (ACPI_FAILURE(status))
		return;

	if (dev->sdev->can_power_off) {
		acpi_install_notify_handler(handle, ACPI_SYSTEM_NOTIFY,
			ata_acpi_wake_dev, dev);
		device_set_run_wake(&dev->sdev->sdev_gendev, true);
	}
}

static void ata_acpi_remove_pm_notifier(struct ata_device *dev)
{
	struct acpi_device *acpi_dev;
	acpi_handle handle;
	acpi_status status;

	handle = ata_dev_acpi_handle(dev);
	if (!handle)
		return;

	status = acpi_bus_get_device(handle, &acpi_dev);
	if (ACPI_FAILURE(status))
		return;

	if (dev->sdev->can_power_off) {
		device_set_run_wake(&dev->sdev->sdev_gendev, false);
		acpi_remove_notify_handler(handle, ACPI_SYSTEM_NOTIFY,
			ata_acpi_wake_dev);
	}
}

static void ata_acpi_register_power_resource(struct ata_device *dev)
{
	struct scsi_device *sdev = dev->sdev;
	acpi_handle handle;
	struct device *device;

	handle = ata_dev_acpi_handle(dev);
	if (!handle)
		return;

	device = &sdev->sdev_gendev;

	acpi_power_resource_register_device(device, handle);
}

static void ata_acpi_unregister_power_resource(struct ata_device *dev)
{
	struct scsi_device *sdev = dev->sdev;
	acpi_handle handle;
	struct device *device;

	handle = ata_dev_acpi_handle(dev);
	if (!handle)
		return;

	device = &sdev->sdev_gendev;

	acpi_power_resource_unregister_device(device, handle);
}

void ata_acpi_bind(struct ata_device *dev)
{
	ata_acpi_add_pm_notifier(dev);
	ata_acpi_register_power_resource(dev);
}

void ata_acpi_unbind(struct ata_device *dev)
{
	ata_acpi_remove_pm_notifier(dev);
	ata_acpi_unregister_power_resource(dev);
}

static int compat_pci_ata(struct ata_port *ap)
{
	struct device *dev = ap->tdev.parent;
	struct pci_dev *pdev;

	if (!is_pci_dev(dev))
		return 0;

	pdev = to_pci_dev(dev);

	if ((pdev->class >> 8) != PCI_CLASS_STORAGE_SATA &&
	    (pdev->class >> 8) != PCI_CLASS_STORAGE_IDE)
		return 0;

	return 1;
}

static int ata_acpi_bind_host(struct ata_port *ap, acpi_handle *handle)
{
	if (ap->flags & ATA_FLAG_ACPI_SATA)
		return -ENODEV;

	*handle = acpi_get_child(DEVICE_ACPI_HANDLE(ap->tdev.parent),
			ap->port_no);

	if (!*handle)
		return -ENODEV;

<<<<<<< HEAD
=======
	if (ata_acpi_gtm(ap, &ap->__acpi_init_gtm) == 0)
		ap->pflags |= ATA_PFLAG_INIT_GTM_VALID;

>>>>>>> 9450d57e
	return 0;
}

static int ata_acpi_bind_device(struct ata_port *ap, struct scsi_device *sdev,
				acpi_handle *handle)
{
	struct ata_device *ata_dev;
	acpi_status status;
	struct acpi_device *acpi_dev;
	struct acpi_device_power_state *states;

	if (ap->flags & ATA_FLAG_ACPI_SATA)
		ata_dev = &ap->link.device[sdev->channel];
	else
		ata_dev = &ap->link.device[sdev->id];

	*handle = ata_dev_acpi_handle(ata_dev);

	if (!*handle)
		return -ENODEV;

	status = acpi_bus_get_device(*handle, &acpi_dev);
	if (ACPI_FAILURE(status))
		return 0;

	/*
	 * If firmware has _PS3 or _PR3 for this device,
	 * and this ata ODD device support device attention,
	 * it means this device can be powered off
	 */
	states = acpi_dev->power.states;
	if ((states[ACPI_STATE_D3_HOT].flags.valid ||
			states[ACPI_STATE_D3_COLD].flags.explicit_set) &&
			ata_dev->flags & ATA_DFLAG_DA)
		sdev->can_power_off = 1;

	return 0;
}

static int is_ata_port(const struct device *dev)
{
	return dev->type == &ata_port_type;
}

static struct ata_port *dev_to_ata_port(struct device *dev)
{
	while (!is_ata_port(dev)) {
		if (!dev->parent)
			return NULL;
		dev = dev->parent;
	}
	return to_ata_port(dev);
}

static int ata_acpi_find_device(struct device *dev, acpi_handle *handle)
{
	struct ata_port *ap = dev_to_ata_port(dev);

	if (!ap)
		return -ENODEV;

	if (!compat_pci_ata(ap))
		return -ENODEV;

	if (scsi_is_host_device(dev))
		return ata_acpi_bind_host(ap, handle);
	else if (scsi_is_sdev_device(dev)) {
		struct scsi_device *sdev = to_scsi_device(dev);

		return ata_acpi_bind_device(ap, sdev, handle);
	} else
		return -ENODEV;
}

static int ata_acpi_find_dummy(struct device *dev, acpi_handle *handle)
{
	return -ENODEV;
}

static struct acpi_bus_type ata_acpi_bus = {
	.find_bridge = ata_acpi_find_dummy,
	.find_device = ata_acpi_find_device,
};

int ata_acpi_register(void)
{
	return scsi_register_acpi_bus_type(&ata_acpi_bus);
}

void ata_acpi_unregister(void)
{
	scsi_unregister_acpi_bus_type(&ata_acpi_bus);
}<|MERGE_RESOLUTION|>--- conflicted
+++ resolved
@@ -60,21 +60,7 @@
 	if (ap->flags & ATA_FLAG_ACPI_SATA)
 		return NULL;
 
-<<<<<<< HEAD
-	/*
-	 * If acpi bind operation has already happened, we can get the handle
-	 * for the port by checking the corresponding scsi_host device's
-	 * firmware node, otherwise we will need to find out the handle from
-	 * its parent's acpi node.
-	 */
-	if (ap->scsi_host)
-		return DEVICE_ACPI_HANDLE(&ap->scsi_host->shost_gendev);
-	else
-		return acpi_get_child(DEVICE_ACPI_HANDLE(ap->host->dev),
-				ap->port_no);
-=======
 	return acpi_get_child(DEVICE_ACPI_HANDLE(ap->host->dev), ap->port_no);
->>>>>>> 9450d57e
 }
 EXPORT_SYMBOL(ata_ap_acpi_handle);
 
@@ -1105,12 +1091,9 @@
 	if (!*handle)
 		return -ENODEV;
 
-<<<<<<< HEAD
-=======
 	if (ata_acpi_gtm(ap, &ap->__acpi_init_gtm) == 0)
 		ap->pflags |= ATA_PFLAG_INIT_GTM_VALID;
 
->>>>>>> 9450d57e
 	return 0;
 }
 
