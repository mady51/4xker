--- conflicted
+++ resolved
@@ -34,11 +34,8 @@
 #include <linux/cpuidle.h>
 #include <linux/timer.h>
 #include <linux/wakeup_reason.h>
-<<<<<<< HEAD
-=======
 
 #include <asm/current.h>
->>>>>>> bab15641
 
 #include "../base.h"
 #include "power.h"
@@ -1417,11 +1414,7 @@
 		goto Complete;
 	
 	data.dev = dev;
-<<<<<<< HEAD
-	data.tsk = get_current();
-=======
 	data.tsk = current;
->>>>>>> bab15641
 	init_timer_on_stack(&timer);
 	timer.expires = jiffies + HZ * 12;
 	timer.function = dpm_drv_timeout;
