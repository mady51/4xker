/*
 * Universal Flash Storage Host controller driver Core
 *
 * This code is based on drivers/scsi/ufs/ufshcd.c
 * Copyright (C) 2011-2013 Samsung India Software Operations
 * Copyright (c) 2013-2016, The Linux Foundation. All rights reserved.
 *
 * Authors:
 *	Santosh Yaraganavi <santosh.sy@samsung.com>
 *	Vinayak Holikatti <h.vinayak@samsung.com>
 *
 * This program is free software; you can redistribute it and/or
 * modify it under the terms of the GNU General Public License
 * as published by the Free Software Foundation; either version 2
 * of the License, or (at your option) any later version.
 * See the COPYING file in the top-level directory or visit
 * <http://www.gnu.org/licenses/gpl-2.0.html>
 *
 * This program is distributed in the hope that it will be useful,
 * but WITHOUT ANY WARRANTY; without even the implied warranty of
 * MERCHANTABILITY or FITNESS FOR A PARTICULAR PURPOSE.  See the
 * GNU General Public License for more details.
 *
 * This program is provided "AS IS" and "WITH ALL FAULTS" and
 * without warranty of any kind. You are solely responsible for
 * determining the appropriateness of using and distributing
 * the program and assume all risks associated with your exercise
 * of rights with respect to the program, including but not limited
 * to infringement of third party rights, the risks and costs of
 * program errors, damage to or loss of data, programs or equipment,
 * and unavailability or interruption of operations. Under no
 * circumstances will the contributor of this Program be liable for
 * any damages of any kind arising from your use or distribution of
 * this program.
 *
 * The Linux Foundation chooses to take subject only to the GPLv2
 * license terms, and distributes only under these terms.
 */

#include <linux/async.h>
#include <scsi/ufs/ioctl.h>
#include <linux/devfreq.h>
<<<<<<< HEAD
#include <linux/nls.h>
#include <linux/of.h>
=======
#include <linux/blkdev.h>

>>>>>>> 0a9cbce7
#include "ufshcd.h"
#include "ufshci.h"
#include "ufs_quirks.h"
#include "ufs-debugfs.h"

#define CREATE_TRACE_POINTS
#include <trace/events/ufs.h>

#ifdef CONFIG_DEBUG_FS

static int ufshcd_tag_req_type(struct request *rq)
{
	int rq_type = TS_WRITE;

	if (!rq || !(rq->cmd_type & REQ_TYPE_FS))
		rq_type = TS_NOT_SUPPORTED;
	else if (rq->cmd_flags & REQ_FLUSH)
		rq_type = TS_FLUSH;
	else if (rq_data_dir(rq) == READ)
		rq_type = (rq->cmd_flags & REQ_URGENT) ?
			TS_URGENT_READ : TS_READ;
	else if (rq->cmd_flags & REQ_URGENT)
		rq_type = TS_URGENT_WRITE;

	return rq_type;
}

static void ufshcd_update_error_stats(struct ufs_hba *hba, int type)
{
	ufsdbg_set_err_state(hba);
	if (type < UFS_ERR_MAX)
		hba->ufs_stats.err_stats[type]++;
}

static void ufshcd_update_tag_stats(struct ufs_hba *hba, int tag)
{
	struct request *rq =
		hba->lrb[tag].cmd ? hba->lrb[tag].cmd->request : NULL;
	u64 **tag_stats = hba->ufs_stats.tag_stats;
	int rq_type;

	if (!hba->ufs_stats.enabled)
		return;

	tag_stats[tag][TS_TAG]++;
	if (!rq || !(rq->cmd_type & REQ_TYPE_FS))
		return;

	WARN_ON(hba->ufs_stats.q_depth > hba->nutrs);
	rq_type = ufshcd_tag_req_type(rq);
	if (!(rq_type < 0 || rq_type > TS_NUM_STATS))
		tag_stats[hba->ufs_stats.q_depth++][rq_type]++;
}

static void ufshcd_update_tag_stats_completion(struct ufs_hba *hba,
		struct scsi_cmnd *cmd)
{
	struct request *rq = cmd ? cmd->request : NULL;

	if (rq && rq->cmd_type & REQ_TYPE_FS)
		hba->ufs_stats.q_depth--;
}

static void update_req_stats(struct ufs_hba *hba, struct ufshcd_lrb *lrbp)
{
	int rq_type;
	struct request *rq = lrbp->cmd ? lrbp->cmd->request : NULL;
	s64 delta = ktime_us_delta(lrbp->complete_time_stamp,
		lrbp->issue_time_stamp);

	/* update general request statistics */
	if (hba->ufs_stats.req_stats[TS_TAG].count == 0)
		hba->ufs_stats.req_stats[TS_TAG].min = delta;
	hba->ufs_stats.req_stats[TS_TAG].count++;
	hba->ufs_stats.req_stats[TS_TAG].sum += delta;
	if (delta > hba->ufs_stats.req_stats[TS_TAG].max)
		hba->ufs_stats.req_stats[TS_TAG].max = delta;
	if (delta < hba->ufs_stats.req_stats[TS_TAG].min)
			hba->ufs_stats.req_stats[TS_TAG].min = delta;

	rq_type = ufshcd_tag_req_type(rq);
	if (rq_type == TS_NOT_SUPPORTED)
		return;

	/* update request type specific statistics */
	if (hba->ufs_stats.req_stats[rq_type].count == 0)
		hba->ufs_stats.req_stats[rq_type].min = delta;
	hba->ufs_stats.req_stats[rq_type].count++;
	hba->ufs_stats.req_stats[rq_type].sum += delta;
	if (delta > hba->ufs_stats.req_stats[rq_type].max)
		hba->ufs_stats.req_stats[rq_type].max = delta;
	if (delta < hba->ufs_stats.req_stats[rq_type].min)
			hba->ufs_stats.req_stats[rq_type].min = delta;
}

static void
ufshcd_update_query_stats(struct ufs_hba *hba, enum query_opcode opcode, u8 idn)
{
	if (opcode < UPIU_QUERY_OPCODE_MAX && idn < MAX_QUERY_IDN)
		hba->ufs_stats.query_stats_arr[opcode][idn]++;
}

#else
static inline void ufshcd_update_tag_stats(struct ufs_hba *hba, int tag)
{
}

static inline void ufshcd_update_tag_stats_completion(struct ufs_hba *hba,
		struct scsi_cmnd *cmd)
{
}

static inline void ufshcd_update_error_stats(struct ufs_hba *hba, int type)
{
}

static inline
void update_req_stats(struct ufs_hba *hba, struct ufshcd_lrb *lrbp)
{
}

static inline
void ufshcd_update_query_stats(struct ufs_hba *hba,
			       enum query_opcode opcode, u8 idn)
{
}
#endif

#define UFSHCD_REQ_SENSE_SIZE	18

#define UFSHCD_ENABLE_INTRS	(UTP_TRANSFER_REQ_COMPL |\
				 UTP_TASK_REQ_COMPL |\
				 UFSHCD_ERROR_MASK)
/* UIC command timeout, unit: ms */
#define UIC_CMD_TIMEOUT	500

/* NOP OUT retries waiting for NOP IN response */
#define NOP_OUT_RETRIES    10
/* Timeout after 30 msecs if NOP OUT hangs without response */
#define NOP_OUT_TIMEOUT    30 /* msecs */

/* Query request retries */
#define QUERY_REQ_RETRIES 3
/* Query request timeout */
#define QUERY_REQ_TIMEOUT 1500 /* 1.5 seconds */

/* Task management command timeout */
#define TM_CMD_TIMEOUT	100 /* msecs */

/* maximum number of retries for a general UIC command  */
#define UFS_UIC_COMMAND_RETRIES 3

/* maximum number of link-startup retries */
#define DME_LINKSTARTUP_RETRIES 3

/* Maximum retries for Hibern8 enter */
#define UIC_HIBERN8_ENTER_RETRIES 3

/* maximum number of reset retries before giving up */
#define MAX_HOST_RESET_RETRIES 5

/* Expose the flag value from utp_upiu_query.value */
#define MASK_QUERY_UPIU_FLAG_LOC 0xFF

/* Interrupt aggregation default timeout, unit: 40us */
#define INT_AGGR_DEF_TO	0x02

/* default value of auto suspend is 3 seconds */
#define UFSHCD_AUTO_SUSPEND_DELAY_MS 3000 /* millisecs */

#define UFSHCD_CLK_GATING_DELAY_MS_PWR_SAVE	10
#define UFSHCD_CLK_GATING_DELAY_MS_PERF		50

/* IOCTL opcode for command - ufs set device read only */
#define UFS_IOCTL_BLKROSET      BLKROSET

#define UFSHCD_DEFAULT_LANES_PER_DIRECTION		2

#define ufshcd_toggle_vreg(_dev, _vreg, _on)				\
	({                                                              \
		int _ret;                                               \
		if (_on)                                                \
			_ret = ufshcd_enable_vreg(_dev, _vreg);         \
		else                                                    \
			_ret = ufshcd_disable_vreg(_dev, _vreg);        \
		_ret;                                                   \
	})

#define ufshcd_hex_dump(prefix_str, buf, len) \
print_hex_dump(KERN_ERR, prefix_str, DUMP_PREFIX_OFFSET, 16, 4, buf, len, false)

static u32 ufs_query_desc_max_size[] = {
	QUERY_DESC_DEVICE_MAX_SIZE,
	QUERY_DESC_CONFIGURAION_MAX_SIZE,
	QUERY_DESC_UNIT_MAX_SIZE,
	QUERY_DESC_RFU_MAX_SIZE,
	QUERY_DESC_INTERCONNECT_MAX_SIZE,
	QUERY_DESC_STRING_MAX_SIZE,
	QUERY_DESC_RFU_MAX_SIZE,
	QUERY_DESC_GEOMETRY_MAZ_SIZE,
	QUERY_DESC_POWER_MAX_SIZE,
	QUERY_DESC_RFU_MAX_SIZE,
};

enum {
	UFSHCD_MAX_CHANNEL	= 0,
	UFSHCD_MAX_ID		= 1,
	UFSHCD_CMD_PER_LUN	= 32,
	UFSHCD_CAN_QUEUE	= 32,
};

/* UFSHCD states */
enum {
	UFSHCD_STATE_RESET,
	UFSHCD_STATE_ERROR,
	UFSHCD_STATE_OPERATIONAL,
};

/* UFSHCD error handling flags */
enum {
	UFSHCD_EH_IN_PROGRESS = (1 << 0),
};

/* UFSHCD UIC layer error flags */
enum {
	UFSHCD_UIC_DL_PA_INIT_ERROR = (1 << 0), /* Data link layer error */
	UFSHCD_UIC_DL_NAC_RECEIVED_ERROR = (1 << 1), /* Data link layer error */
	UFSHCD_UIC_DL_TCx_REPLAY_ERROR = (1 << 2), /* Data link layer error */
	UFSHCD_UIC_NL_ERROR = (1 << 3), /* Network layer error */
	UFSHCD_UIC_TL_ERROR = (1 << 4), /* Transport Layer error */
	UFSHCD_UIC_DME_ERROR = (1 << 5), /* DME error */
};

/* Interrupt configuration options */
enum {
	UFSHCD_INT_DISABLE,
	UFSHCD_INT_ENABLE,
	UFSHCD_INT_CLEAR,
};

#define DEFAULT_UFSHCD_DBG_PRINT_EN	UFSHCD_DBG_PRINT_ALL

#define ufshcd_set_eh_in_progress(h) \
	(h->eh_flags |= UFSHCD_EH_IN_PROGRESS)
#define ufshcd_eh_in_progress(h) \
	(h->eh_flags & UFSHCD_EH_IN_PROGRESS)
#define ufshcd_clear_eh_in_progress(h) \
	(h->eh_flags &= ~UFSHCD_EH_IN_PROGRESS)

#define ufshcd_set_ufs_dev_active(h) \
	((h)->curr_dev_pwr_mode = UFS_ACTIVE_PWR_MODE)
#define ufshcd_set_ufs_dev_sleep(h) \
	((h)->curr_dev_pwr_mode = UFS_SLEEP_PWR_MODE)
#define ufshcd_set_ufs_dev_poweroff(h) \
	((h)->curr_dev_pwr_mode = UFS_POWERDOWN_PWR_MODE)
#define ufshcd_is_ufs_dev_active(h) \
	((h)->curr_dev_pwr_mode == UFS_ACTIVE_PWR_MODE)
#define ufshcd_is_ufs_dev_sleep(h) \
	((h)->curr_dev_pwr_mode == UFS_SLEEP_PWR_MODE)
#define ufshcd_is_ufs_dev_poweroff(h) \
	((h)->curr_dev_pwr_mode == UFS_POWERDOWN_PWR_MODE)

static struct ufs_pm_lvl_states ufs_pm_lvl_states[] = {
	{UFS_ACTIVE_PWR_MODE, UIC_LINK_ACTIVE_STATE},
	{UFS_ACTIVE_PWR_MODE, UIC_LINK_HIBERN8_STATE},
	{UFS_SLEEP_PWR_MODE, UIC_LINK_ACTIVE_STATE},
	{UFS_SLEEP_PWR_MODE, UIC_LINK_HIBERN8_STATE},
	{UFS_POWERDOWN_PWR_MODE, UIC_LINK_HIBERN8_STATE},
	{UFS_POWERDOWN_PWR_MODE, UIC_LINK_OFF_STATE},
};

static inline enum ufs_dev_pwr_mode
ufs_get_pm_lvl_to_dev_pwr_mode(enum ufs_pm_level lvl)
{
	return ufs_pm_lvl_states[lvl].dev_state;
}

static inline enum uic_link_state
ufs_get_pm_lvl_to_link_pwr_state(enum ufs_pm_level lvl)
{
	return ufs_pm_lvl_states[lvl].link_state;
}

static inline enum ufs_pm_level
ufs_get_desired_pm_lvl_for_dev_link_state(enum ufs_dev_pwr_mode dev_state,
					enum uic_link_state link_state)
{
	enum ufs_pm_level lvl;

	for (lvl = UFS_PM_LVL_0; lvl < UFS_PM_LVL_MAX; lvl++) {
		if ((ufs_pm_lvl_states[lvl].dev_state == dev_state) &&
			(ufs_pm_lvl_states[lvl].link_state == link_state))
			return lvl;
	}

	/* if no match found, return the level 0 */
	return UFS_PM_LVL_0;
}

static inline bool ufshcd_is_valid_pm_lvl(int lvl)
{
	if (lvl >= 0 && lvl < ARRAY_SIZE(ufs_pm_lvl_states))
		return true;
	else
		return false;
}

static irqreturn_t ufshcd_intr(int irq, void *__hba);
static void ufshcd_tmc_handler(struct ufs_hba *hba);
static void ufshcd_async_scan(void *data, async_cookie_t cookie);
static int ufshcd_reset_and_restore(struct ufs_hba *hba);
static int ufshcd_eh_host_reset_handler(struct scsi_cmnd *cmd);
static int ufshcd_clear_tm_cmd(struct ufs_hba *hba, int tag);
static void ufshcd_hba_exit(struct ufs_hba *hba);
static int ufshcd_probe_hba(struct ufs_hba *hba);
static int ufshcd_enable_clocks(struct ufs_hba *hba);
static int ufshcd_disable_clocks(struct ufs_hba *hba,
				 bool is_gating_context);
static int ufshcd_disable_clocks_skip_ref_clk(struct ufs_hba *hba,
					      bool is_gating_context);
static int ufshcd_set_vccq_rail_unused(struct ufs_hba *hba, bool unused);
static inline void ufshcd_add_delay_before_dme_cmd(struct ufs_hba *hba);
static inline void ufshcd_save_tstamp_of_last_dme_cmd(struct ufs_hba *hba);
static int ufshcd_host_reset_and_restore(struct ufs_hba *hba);
static void ufshcd_resume_clkscaling(struct ufs_hba *hba);
static void ufshcd_suspend_clkscaling(struct ufs_hba *hba);
static void __ufshcd_suspend_clkscaling(struct ufs_hba *hba);
static void ufshcd_release_all(struct ufs_hba *hba);
static void ufshcd_hba_vreg_set_lpm(struct ufs_hba *hba);
static void ufshcd_hba_vreg_set_hpm(struct ufs_hba *hba);
static int ufshcd_devfreq_target(struct device *dev,
				unsigned long *freq, u32 flags);
static int ufshcd_devfreq_get_dev_status(struct device *dev,
		struct devfreq_dev_status *stat);

#if IS_ENABLED(CONFIG_DEVFREQ_GOV_SIMPLE_ONDEMAND)
static struct devfreq_simple_ondemand_data ufshcd_ondemand_data = {
	.upthreshold = 35,
	.downdifferential = 30,
	.simple_scaling = 1,
};

static void *gov_data = &ufshcd_ondemand_data;
#else
static void *gov_data;
#endif

static struct devfreq_dev_profile ufs_devfreq_profile = {
	.polling_ms	= 40,
	.target		= ufshcd_devfreq_target,
	.get_dev_status	= ufshcd_devfreq_get_dev_status,
};

static inline bool ufshcd_valid_tag(struct ufs_hba *hba, int tag)
{
	return tag >= 0 && tag < hba->nutrs;
}

static inline void ufshcd_enable_irq(struct ufs_hba *hba)
{
	if (!hba->is_irq_enabled) {
		enable_irq(hba->irq);
		hba->is_irq_enabled = true;
	}
}

static inline void ufshcd_disable_irq(struct ufs_hba *hba)
{
	if (hba->is_irq_enabled) {
		disable_irq(hba->irq);
		hba->is_irq_enabled = false;
	}
}

void ufshcd_scsi_unblock_requests(struct ufs_hba *hba)
{
	unsigned long flags;
	bool unblock = false;

	spin_lock_irqsave(hba->host->host_lock, flags);
	hba->scsi_block_reqs_cnt--;
	unblock = !hba->scsi_block_reqs_cnt;
	spin_unlock_irqrestore(hba->host->host_lock, flags);
	if (unblock)
		scsi_unblock_requests(hba->host);
}
EXPORT_SYMBOL(ufshcd_scsi_unblock_requests);

static inline void __ufshcd_scsi_block_requests(struct ufs_hba *hba)
{
	if (!hba->scsi_block_reqs_cnt++)
		scsi_block_requests(hba->host);
}

void ufshcd_scsi_block_requests(struct ufs_hba *hba)
{
	unsigned long flags;

	spin_lock_irqsave(hba->host->host_lock, flags);
	__ufshcd_scsi_block_requests(hba);
	spin_unlock_irqrestore(hba->host->host_lock, flags);
}
EXPORT_SYMBOL(ufshcd_scsi_block_requests);

static int ufshcd_device_reset_ctrl(struct ufs_hba *hba, bool ctrl)
{
	int ret = 0;

	if (!hba->pctrl)
		return 0;

	/* Assert reset if ctrl == true */
	if (ctrl)
		ret = pinctrl_select_state(hba->pctrl,
			pinctrl_lookup_state(hba->pctrl, "dev-reset-assert"));
	else
		ret = pinctrl_select_state(hba->pctrl,
			pinctrl_lookup_state(hba->pctrl, "dev-reset-deassert"));

	if (ret < 0)
		dev_err(hba->dev, "%s: %s failed with err %d\n",
			__func__, ctrl ? "Assert" : "Deassert", ret);

	return ret;
}

static inline int ufshcd_assert_device_reset(struct ufs_hba *hba)
{
	return ufshcd_device_reset_ctrl(hba, true);
}

static inline int ufshcd_deassert_device_reset(struct ufs_hba *hba)
{
	return ufshcd_device_reset_ctrl(hba, false);
}

static int ufshcd_reset_device(struct ufs_hba *hba)
{
	int ret;

	/* reset the connected UFS device */
	ret = ufshcd_assert_device_reset(hba);
	if (ret)
		goto out;
	/*
	 * The reset signal is active low.
	 * The UFS device shall detect more than or equal to 1us of positive
	 * or negative RST_n pulse width.
	 * To be on safe side, keep the reset low for atleast 10us.
	 */
	usleep_range(10, 15);

	ret = ufshcd_deassert_device_reset(hba);
	if (ret)
		goto out;
	/* same as assert, wait for atleast 10us after deassert */
	usleep_range(10, 15);
out:
	return ret;
}

/* replace non-printable or non-ASCII characters with spaces */
static inline void ufshcd_remove_non_printable(char *val)
{
	if (!val)
		return;

	if (*val < 0x20 || *val > 0x7e)
		*val = ' ';
}

#ifdef CONFIG_TRACEPOINTS
static void ufshcd_add_command_trace(struct ufs_hba *hba,
		unsigned int tag, const char *str)
{
	sector_t lba = -1;
	u8 opcode = 0;
	u32 intr, doorbell;
	struct ufshcd_lrb *lrbp;
	int transfer_len = -1;

	lrbp = &hba->lrb[tag];

	if (lrbp->cmd) { /* data phase exists */
		opcode = (u8)(*lrbp->cmd->cmnd);
		if ((opcode == READ_10) || (opcode == WRITE_10)) {
			/*
			 * Currently we only fully trace read(10) and write(10)
			 * commands
			 */
			if (lrbp->cmd->request && lrbp->cmd->request->bio)
				lba =
				  lrbp->cmd->request->bio->bi_iter.bi_sector;
			transfer_len = be32_to_cpu(
				lrbp->ucd_req_ptr->sc.exp_data_transfer_len);
		}
	}

	intr = ufshcd_readl(hba, REG_INTERRUPT_STATUS);
	doorbell = ufshcd_readl(hba, REG_UTP_TRANSFER_REQ_DOOR_BELL);
	trace_ufshcd_command(dev_name(hba->dev), str, tag,
				doorbell, transfer_len, intr, lba, opcode);
}

static inline void ufshcd_cond_add_cmd_trace(struct ufs_hba *hba,
					unsigned int tag, const char *str)
{
	if (trace_ufshcd_command_enabled())
		ufshcd_add_command_trace(hba, tag, str);
}
#else
static inline void ufshcd_cond_add_cmd_trace(struct ufs_hba *hba,
					unsigned int tag, const char *str)
{
}
#endif

static void ufshcd_print_clk_freqs(struct ufs_hba *hba)
{
	struct ufs_clk_info *clki;
	struct list_head *head = &hba->clk_list_head;

	if (!(hba->ufshcd_dbg_print & UFSHCD_DBG_PRINT_CLK_FREQ_EN))
		return;

	if (!head || list_empty(head))
		return;

	list_for_each_entry(clki, head, list) {
		if (!IS_ERR_OR_NULL(clki->clk) && clki->min_freq &&
				clki->max_freq)
			dev_err(hba->dev, "clk: %s, rate: %u\n",
					clki->name, clki->curr_freq);
	}
}

static void ufshcd_print_uic_err_hist(struct ufs_hba *hba,
		struct ufs_uic_err_reg_hist *err_hist, char *err_name)
{
	int i;

	if (!(hba->ufshcd_dbg_print & UFSHCD_DBG_PRINT_UIC_ERR_HIST_EN))
		return;

	for (i = 0; i < UIC_ERR_REG_HIST_LENGTH; i++) {
		int p = (i + err_hist->pos - 1) % UIC_ERR_REG_HIST_LENGTH;

		if (err_hist->reg[p] == 0)
			continue;
		dev_err(hba->dev, "%s[%d] = 0x%x at %lld us", err_name, i,
			err_hist->reg[p], ktime_to_us(err_hist->tstamp[p]));
	}
}

static inline void __ufshcd_print_host_regs(struct ufs_hba *hba, bool no_sleep)
{
	if (!(hba->ufshcd_dbg_print & UFSHCD_DBG_PRINT_HOST_REGS_EN))
		return;

	/*
	 * hex_dump reads its data without the readl macro. This might
	 * cause inconsistency issues on some platform, as the printed
	 * values may be from cache and not the most recent value.
	 * To know whether you are looking at an un-cached version verify
	 * that IORESOURCE_MEM flag is on when xxx_get_resource() is invoked
	 * during platform/pci probe function.
	 */
	ufshcd_hex_dump("host regs: ", hba->mmio_base, UFSHCI_REG_SPACE_SIZE);
	dev_err(hba->dev, "hba->ufs_version = 0x%x, hba->capabilities = 0x%x",
		hba->ufs_version, hba->capabilities);
	dev_err(hba->dev,
		"hba->outstanding_reqs = 0x%x, hba->outstanding_tasks = 0x%x",
		(u32)hba->outstanding_reqs, (u32)hba->outstanding_tasks);
	dev_err(hba->dev,
		"last_hibern8_exit_tstamp at %lld us, hibern8_exit_cnt = %d",
		ktime_to_us(hba->ufs_stats.last_hibern8_exit_tstamp),
		hba->ufs_stats.hibern8_exit_cnt);

	ufshcd_print_uic_err_hist(hba, &hba->ufs_stats.pa_err, "pa_err");
	ufshcd_print_uic_err_hist(hba, &hba->ufs_stats.dl_err, "dl_err");
	ufshcd_print_uic_err_hist(hba, &hba->ufs_stats.nl_err, "nl_err");
	ufshcd_print_uic_err_hist(hba, &hba->ufs_stats.tl_err, "tl_err");
	ufshcd_print_uic_err_hist(hba, &hba->ufs_stats.dme_err, "dme_err");

	ufshcd_print_clk_freqs(hba);

	ufshcd_vops_dbg_register_dump(hba, no_sleep);
}

static void ufshcd_print_host_regs(struct ufs_hba *hba)
{
	__ufshcd_print_host_regs(hba, false);
}

static
void ufshcd_print_trs(struct ufs_hba *hba, unsigned long bitmap, bool pr_prdt)
{
	struct ufshcd_lrb *lrbp;
	int prdt_length;
	int tag;

	if (!(hba->ufshcd_dbg_print & UFSHCD_DBG_PRINT_TRS_EN))
		return;

	for_each_set_bit(tag, &bitmap, hba->nutrs) {
		lrbp = &hba->lrb[tag];

		dev_err(hba->dev, "UPIU[%d] - issue time %lld us",
				tag, ktime_to_us(lrbp->issue_time_stamp));
		dev_err(hba->dev,
			"UPIU[%d] - Transfer Request Descriptor phys@0x%llx",
			tag, (u64)lrbp->utrd_dma_addr);
		ufshcd_hex_dump("UPIU TRD: ", lrbp->utr_descriptor_ptr,
				sizeof(struct utp_transfer_req_desc));
		dev_err(hba->dev, "UPIU[%d] - Request UPIU phys@0x%llx", tag,
			(u64)lrbp->ucd_req_dma_addr);
		ufshcd_hex_dump("UPIU REQ: ", lrbp->ucd_req_ptr,
				sizeof(struct utp_upiu_req));
		dev_err(hba->dev, "UPIU[%d] - Response UPIU phys@0x%llx", tag,
			(u64)lrbp->ucd_rsp_dma_addr);
		ufshcd_hex_dump("UPIU RSP: ", lrbp->ucd_rsp_ptr,
				sizeof(struct utp_upiu_rsp));
		prdt_length =
			le16_to_cpu(lrbp->utr_descriptor_ptr->prd_table_length);
		dev_err(hba->dev, "UPIU[%d] - PRDT - %d entries  phys@0x%llx",
			tag, prdt_length, (u64)lrbp->ucd_prdt_dma_addr);
		if (pr_prdt)
			ufshcd_hex_dump("UPIU PRDT: ", lrbp->ucd_prdt_ptr,
				sizeof(struct ufshcd_sg_entry) * prdt_length);
	}
}

static void ufshcd_print_tmrs(struct ufs_hba *hba, unsigned long bitmap)
{
	struct utp_task_req_desc *tmrdp;
	int tag;

	if (!(hba->ufshcd_dbg_print & UFSHCD_DBG_PRINT_TMRS_EN))
		return;

	for_each_set_bit(tag, &bitmap, hba->nutmrs) {
		tmrdp = &hba->utmrdl_base_addr[tag];
		dev_err(hba->dev, "TM[%d] - Task Management Header", tag);
		ufshcd_hex_dump("TM TRD: ", &tmrdp->header,
				sizeof(struct request_desc_header));
		dev_err(hba->dev, "TM[%d] - Task Management Request UPIU",
				tag);
		ufshcd_hex_dump("TM REQ: ", tmrdp->task_req_upiu,
				sizeof(struct utp_upiu_req));
		dev_err(hba->dev, "TM[%d] - Task Management Response UPIU",
				tag);
		ufshcd_hex_dump("TM RSP: ", tmrdp->task_rsp_upiu,
				sizeof(struct utp_task_req_desc));
	}
}

static void ufshcd_print_host_state(struct ufs_hba *hba)
{
	if (!(hba->ufshcd_dbg_print & UFSHCD_DBG_PRINT_HOST_STATE_EN))
		return;

	dev_err(hba->dev, "UFS Host state=%d\n", hba->ufshcd_state);
	dev_err(hba->dev, "lrb in use=0x%lx, outstanding reqs=0x%lx tasks=0x%lx\n",
		hba->lrb_in_use, hba->outstanding_tasks, hba->outstanding_reqs);
	dev_err(hba->dev, "saved_err=0x%x, saved_uic_err=0x%x, saved_ce_err=0x%x\n",
		hba->saved_err, hba->saved_uic_err, hba->saved_ce_err);
	dev_err(hba->dev, "Device power mode=%d, UIC link state=%d\n",
		hba->curr_dev_pwr_mode, hba->uic_link_state);
	dev_err(hba->dev, "PM in progress=%d, sys. suspended=%d\n",
		hba->pm_op_in_progress, hba->is_sys_suspended);
	dev_err(hba->dev, "Auto BKOPS=%d, Host self-block=%d\n",
		hba->auto_bkops_enabled, hba->host->host_self_blocked);
	dev_err(hba->dev, "Clk gate=%d, hibern8 on idle=%d\n",
		hba->clk_gating.state, hba->hibern8_on_idle.state);
	dev_err(hba->dev, "error handling flags=0x%x, req. abort count=%d\n",
		hba->eh_flags, hba->req_abort_count);
	dev_err(hba->dev, "Host capabilities=0x%x, caps=0x%x\n",
		hba->capabilities, hba->caps);
	dev_err(hba->dev, "quirks=0x%x, dev. quirks=0x%x\n", hba->quirks,
		hba->dev_quirks);
}

/**
 * ufshcd_print_pwr_info - print power params as saved in hba
 * power info
 * @hba: per-adapter instance
 */
static void ufshcd_print_pwr_info(struct ufs_hba *hba)
{
	char *names[] = {
		"INVALID MODE",
		"FAST MODE",
		"SLOW_MODE",
		"INVALID MODE",
		"FASTAUTO_MODE",
		"SLOWAUTO_MODE",
		"INVALID MODE",
	};

	if (!(hba->ufshcd_dbg_print & UFSHCD_DBG_PRINT_PWR_EN))
		return;

	dev_err(hba->dev, "%s:[RX, TX]: gear=[%d, %d], lane[%d, %d], pwr[%s, %s], rate = %d\n",
		 __func__,
		 hba->pwr_info.gear_rx, hba->pwr_info.gear_tx,
		 hba->pwr_info.lane_rx, hba->pwr_info.lane_tx,
		 names[hba->pwr_info.pwr_rx],
		 names[hba->pwr_info.pwr_tx],
		 hba->pwr_info.hs_rate);
}

/*
 * ufshcd_wait_for_register - wait for register value to change
 * @hba - per-adapter interface
 * @reg - mmio register offset
 * @mask - mask to apply to read register value
 * @val - wait condition
 * @interval_us - polling interval in microsecs
 * @timeout_ms - timeout in millisecs
 * @can_sleep - perform sleep or just spin
 * Returns -ETIMEDOUT on error, zero on success
 */
int ufshcd_wait_for_register(struct ufs_hba *hba, u32 reg, u32 mask,
				u32 val, unsigned long interval_us,
				unsigned long timeout_ms, bool can_sleep)
{
	int err = 0;
	unsigned long timeout = jiffies + msecs_to_jiffies(timeout_ms);

	/* ignore bits that we don't intend to wait on */
	val = val & mask;

	while ((ufshcd_readl(hba, reg) & mask) != val) {
		if (can_sleep)
			usleep_range(interval_us, interval_us + 50);
		else
			udelay(interval_us);
		if (time_after(jiffies, timeout)) {
			if ((ufshcd_readl(hba, reg) & mask) != val)
				err = -ETIMEDOUT;
			break;
		}
	}

	return err;
}

/**
 * ufshcd_get_intr_mask - Get the interrupt bit mask
 * @hba - Pointer to adapter instance
 *
 * Returns interrupt bit mask per version
 */
static inline u32 ufshcd_get_intr_mask(struct ufs_hba *hba)
{
	u32 intr_mask = 0;

	switch (hba->ufs_version) {
	case UFSHCI_VERSION_10:
		intr_mask = INTERRUPT_MASK_ALL_VER_10;
		break;
	/* allow fall through */
	case UFSHCI_VERSION_11:
	case UFSHCI_VERSION_20:
		intr_mask = INTERRUPT_MASK_ALL_VER_11;
		break;
	/* allow fall through */
	case UFSHCI_VERSION_21:
	default:
		intr_mask = INTERRUPT_MASK_ALL_VER_21;
	}

	if (!ufshcd_is_crypto_supported(hba))
		intr_mask &= ~CRYPTO_ENGINE_FATAL_ERROR;

	return intr_mask;
}

/**
 * ufshcd_get_ufs_version - Get the UFS version supported by the HBA
 * @hba - Pointer to adapter instance
 *
 * Returns UFSHCI version supported by the controller
 */
static inline u32 ufshcd_get_ufs_version(struct ufs_hba *hba)
{
	if (hba->quirks & UFSHCD_QUIRK_BROKEN_UFS_HCI_VERSION)
		return ufshcd_vops_get_ufs_hci_version(hba);

	return ufshcd_readl(hba, REG_UFS_VERSION);
}

/**
 * ufshcd_is_device_present - Check if any device connected to
 *			      the host controller
 * @hba: pointer to adapter instance
 *
 * Returns 1 if device present, 0 if no device detected
 */
static inline int ufshcd_is_device_present(struct ufs_hba *hba)
{
	return (ufshcd_readl(hba, REG_CONTROLLER_STATUS) &
						DEVICE_PRESENT) ? 1 : 0;
}

/**
 * ufshcd_get_tr_ocs - Get the UTRD Overall Command Status
 * @lrb: pointer to local command reference block
 *
 * This function is used to get the OCS field from UTRD
 * Returns the OCS field in the UTRD
 */
static inline int ufshcd_get_tr_ocs(struct ufshcd_lrb *lrbp)
{
	return le32_to_cpu(lrbp->utr_descriptor_ptr->header.dword_2) & MASK_OCS;
}

/**
 * ufshcd_get_tmr_ocs - Get the UTMRD Overall Command Status
 * @task_req_descp: pointer to utp_task_req_desc structure
 *
 * This function is used to get the OCS field from UTMRD
 * Returns the OCS field in the UTMRD
 */
static inline int
ufshcd_get_tmr_ocs(struct utp_task_req_desc *task_req_descp)
{
	return le32_to_cpu(task_req_descp->header.dword_2) & MASK_OCS;
}

/**
 * ufshcd_get_tm_free_slot - get a free slot for task management request
 * @hba: per adapter instance
 * @free_slot: pointer to variable with available slot value
 *
 * Get a free tag and lock it until ufshcd_put_tm_slot() is called.
 * Returns 0 if free slot is not available, else return 1 with tag value
 * in @free_slot.
 */
static bool ufshcd_get_tm_free_slot(struct ufs_hba *hba, int *free_slot)
{
	int tag;
	bool ret = false;

	if (!free_slot)
		goto out;

	do {
		tag = find_first_zero_bit(&hba->tm_slots_in_use, hba->nutmrs);
		if (tag >= hba->nutmrs)
			goto out;
	} while (test_and_set_bit_lock(tag, &hba->tm_slots_in_use));

	*free_slot = tag;
	ret = true;
out:
	return ret;
}

static inline void ufshcd_put_tm_slot(struct ufs_hba *hba, int slot)
{
	clear_bit_unlock(slot, &hba->tm_slots_in_use);
}

/**
 * ufshcd_utrl_clear - Clear a bit in UTRLCLR register
 * @hba: per adapter instance
 * @pos: position of the bit to be cleared
 */
static inline void ufshcd_utrl_clear(struct ufs_hba *hba, u32 pos)
{
	ufshcd_writel(hba, ~(1 << pos), REG_UTP_TRANSFER_REQ_LIST_CLEAR);
}

/**
 * ufshcd_outstanding_req_clear - Clear a bit in outstanding request field
 * @hba: per adapter instance
 * @tag: position of the bit to be cleared
 */
static inline void ufshcd_outstanding_req_clear(struct ufs_hba *hba, int tag)
{
	__clear_bit(tag, &hba->outstanding_reqs);
}

/**
 * ufshcd_get_lists_status - Check UCRDY, UTRLRDY and UTMRLRDY
 * @reg: Register value of host controller status
 *
 * Returns integer, 0 on Success and positive value if failed
 */
static inline int ufshcd_get_lists_status(u32 reg)
{
	/*
	 * The mask 0xFF is for the following HCS register bits
	 * Bit		Description
	 *  0		Device Present
	 *  1		UTRLRDY
	 *  2		UTMRLRDY
	 *  3		UCRDY
	 * 4-7		reserved
	 */
	return ((reg & 0xFF) >> 1) ^ 0x07;
}

/**
 * ufshcd_get_uic_cmd_result - Get the UIC command result
 * @hba: Pointer to adapter instance
 *
 * This function gets the result of UIC command completion
 * Returns 0 on success, non zero value on error
 */
static inline int ufshcd_get_uic_cmd_result(struct ufs_hba *hba)
{
	return ufshcd_readl(hba, REG_UIC_COMMAND_ARG_2) &
	       MASK_UIC_COMMAND_RESULT;
}

/**
 * ufshcd_get_dme_attr_val - Get the value of attribute returned by UIC command
 * @hba: Pointer to adapter instance
 *
 * This function gets UIC command argument3
 * Returns 0 on success, non zero value on error
 */
static inline u32 ufshcd_get_dme_attr_val(struct ufs_hba *hba)
{
	return ufshcd_readl(hba, REG_UIC_COMMAND_ARG_3);
}

/**
 * ufshcd_get_req_rsp - returns the TR response transaction type
 * @ucd_rsp_ptr: pointer to response UPIU
 */
static inline int
ufshcd_get_req_rsp(struct utp_upiu_rsp *ucd_rsp_ptr)
{
	return be32_to_cpu(ucd_rsp_ptr->header.dword_0) >> 24;
}

/**
 * ufshcd_get_rsp_upiu_result - Get the result from response UPIU
 * @ucd_rsp_ptr: pointer to response UPIU
 *
 * This function gets the response status and scsi_status from response UPIU
 * Returns the response result code.
 */
static inline int
ufshcd_get_rsp_upiu_result(struct utp_upiu_rsp *ucd_rsp_ptr)
{
	return be32_to_cpu(ucd_rsp_ptr->header.dword_1) & MASK_RSP_UPIU_RESULT;
}

/*
 * ufshcd_get_rsp_upiu_data_seg_len - Get the data segment length
 *				from response UPIU
 * @ucd_rsp_ptr: pointer to response UPIU
 *
 * Return the data segment length.
 */
static inline unsigned int
ufshcd_get_rsp_upiu_data_seg_len(struct utp_upiu_rsp *ucd_rsp_ptr)
{
	return be32_to_cpu(ucd_rsp_ptr->header.dword_2) &
		MASK_RSP_UPIU_DATA_SEG_LEN;
}

/**
 * ufshcd_is_exception_event - Check if the device raised an exception event
 * @ucd_rsp_ptr: pointer to response UPIU
 *
 * The function checks if the device raised an exception event indicated in
 * the Device Information field of response UPIU.
 *
 * Returns true if exception is raised, false otherwise.
 */
static inline bool ufshcd_is_exception_event(struct utp_upiu_rsp *ucd_rsp_ptr)
{
	return be32_to_cpu(ucd_rsp_ptr->header.dword_2) &
			MASK_RSP_EXCEPTION_EVENT ? true : false;
}

/**
 * ufshcd_reset_intr_aggr - Reset interrupt aggregation values.
 * @hba: per adapter instance
 */
static inline void
ufshcd_reset_intr_aggr(struct ufs_hba *hba)
{
	ufshcd_writel(hba, INT_AGGR_ENABLE |
		      INT_AGGR_COUNTER_AND_TIMER_RESET,
		      REG_UTP_TRANSFER_REQ_INT_AGG_CONTROL);
}

/**
 * ufshcd_config_intr_aggr - Configure interrupt aggregation values.
 * @hba: per adapter instance
 * @cnt: Interrupt aggregation counter threshold
 * @tmout: Interrupt aggregation timeout value
 */
static inline void
ufshcd_config_intr_aggr(struct ufs_hba *hba, u8 cnt, u8 tmout)
{
	ufshcd_writel(hba, INT_AGGR_ENABLE | INT_AGGR_PARAM_WRITE |
		      INT_AGGR_COUNTER_THLD_VAL(cnt) |
		      INT_AGGR_TIMEOUT_VAL(tmout),
		      REG_UTP_TRANSFER_REQ_INT_AGG_CONTROL);
}

/**
 * ufshcd_disable_intr_aggr - Disables interrupt aggregation.
 * @hba: per adapter instance
 */
static inline void ufshcd_disable_intr_aggr(struct ufs_hba *hba)
{
	ufshcd_writel(hba, 0, REG_UTP_TRANSFER_REQ_INT_AGG_CONTROL);
}

/**
 * ufshcd_enable_run_stop_reg - Enable run-stop registers,
 *			When run-stop registers are set to 1, it indicates the
 *			host controller that it can process the requests
 * @hba: per adapter instance
 */
static void ufshcd_enable_run_stop_reg(struct ufs_hba *hba)
{
	ufshcd_writel(hba, UTP_TASK_REQ_LIST_RUN_STOP_BIT,
		      REG_UTP_TASK_REQ_LIST_RUN_STOP);
	ufshcd_writel(hba, UTP_TRANSFER_REQ_LIST_RUN_STOP_BIT,
		      REG_UTP_TRANSFER_REQ_LIST_RUN_STOP);
}

/**
 * ufshcd_hba_start - Start controller initialization sequence
 * @hba: per adapter instance
 */
static inline void ufshcd_hba_start(struct ufs_hba *hba)
{
	u32 val = CONTROLLER_ENABLE;

	if (ufshcd_is_crypto_supported(hba))
		val |= CRYPTO_GENERAL_ENABLE;
	ufshcd_writel(hba, val, REG_CONTROLLER_ENABLE);
}

/**
 * ufshcd_is_hba_active - Get controller state
 * @hba: per adapter instance
 *
 * Returns zero if controller is active, 1 otherwise
 */
static inline int ufshcd_is_hba_active(struct ufs_hba *hba)
{
	return (ufshcd_readl(hba, REG_CONTROLLER_ENABLE) & 0x1) ? 0 : 1;
}

static const char *ufschd_uic_link_state_to_string(
			enum uic_link_state state)
{
	switch (state) {
	case UIC_LINK_OFF_STATE:	return "OFF";
	case UIC_LINK_ACTIVE_STATE:	return "ACTIVE";
	case UIC_LINK_HIBERN8_STATE:	return "HIBERN8";
	default:			return "UNKNOWN";
	}
}

static const char *ufschd_ufs_dev_pwr_mode_to_string(
			enum ufs_dev_pwr_mode state)
{
	switch (state) {
	case UFS_ACTIVE_PWR_MODE:	return "ACTIVE";
	case UFS_SLEEP_PWR_MODE:	return "SLEEP";
	case UFS_POWERDOWN_PWR_MODE:	return "POWERDOWN";
	default:			return "UNKNOWN";
	}
}

u32 ufshcd_get_local_unipro_ver(struct ufs_hba *hba)
{
	/* HCI version 1.0 and 1.1 supports UniPro 1.41 */
	if ((hba->ufs_version == UFSHCI_VERSION_10) ||
	    (hba->ufs_version == UFSHCI_VERSION_11))
		return UFS_UNIPRO_VER_1_41;
	else
		return UFS_UNIPRO_VER_1_6;
}
EXPORT_SYMBOL(ufshcd_get_local_unipro_ver);

static bool ufshcd_is_unipro_pa_params_tuning_req(struct ufs_hba *hba)
{
	/*
	 * If both host and device support UniPro ver1.6 or later, PA layer
	 * parameters tuning happens during link startup itself.
	 *
	 * We can manually tune PA layer parameters if either host or device
	 * doesn't support UniPro ver 1.6 or later. But to keep manual tuning
	 * logic simple, we will only do manual tuning if local unipro version
	 * doesn't support ver1.6 or later.
	 */
	if (ufshcd_get_local_unipro_ver(hba) < UFS_UNIPRO_VER_1_6)
		return true;
	else
		return false;
}

/**
 * ufshcd_set_clk_freq - set UFS controller clock frequencies
 * @hba: per adapter instance
 * @scale_up: If True, set max possible frequency othewise set low frequency
 *
 * Returns 0 if successful
 * Returns < 0 for any other errors
 */
static int ufshcd_set_clk_freq(struct ufs_hba *hba, bool scale_up)
{
	int ret = 0;
	struct ufs_clk_info *clki;
	struct list_head *head = &hba->clk_list_head;

	if (!head || list_empty(head))
		goto out;

	list_for_each_entry(clki, head, list) {
		if (!IS_ERR_OR_NULL(clki->clk)) {
			if (scale_up && clki->max_freq) {
				if (clki->curr_freq == clki->max_freq)
					continue;

				ret = clk_set_rate(clki->clk, clki->max_freq);
				if (ret) {
					dev_err(hba->dev, "%s: %s clk set rate(%dHz) failed, %d\n",
						__func__, clki->name,
						clki->max_freq, ret);
					break;
				}
				trace_ufshcd_clk_scaling(dev_name(hba->dev),
						"scaled up", clki->name,
						clki->curr_freq,
						clki->max_freq);
				clki->curr_freq = clki->max_freq;

			} else if (!scale_up && clki->min_freq) {
				if (clki->curr_freq == clki->min_freq)
					continue;

				ret = clk_set_rate(clki->clk, clki->min_freq);
				if (ret) {
					dev_err(hba->dev, "%s: %s clk set rate(%dHz) failed, %d\n",
						__func__, clki->name,
						clki->min_freq, ret);
					break;
				}
				trace_ufshcd_clk_scaling(dev_name(hba->dev),
						"scaled down", clki->name,
						clki->curr_freq,
						clki->min_freq);
				clki->curr_freq = clki->min_freq;
			}
		}
		dev_dbg(hba->dev, "%s: clk: %s, rate: %lu\n", __func__,
				clki->name, clk_get_rate(clki->clk));
	}

out:
	return ret;
}

/**
 * ufshcd_scale_clks - scale up or scale down UFS controller clocks
 * @hba: per adapter instance
 * @scale_up: True if scaling up and false if scaling down
 *
 * Returns 0 if successful
 * Returns < 0 for any other errors
 */
static int ufshcd_scale_clks(struct ufs_hba *hba, bool scale_up)
{
	int ret = 0;

	ret = ufshcd_vops_clk_scale_notify(hba, scale_up, PRE_CHANGE);
	if (ret)
		return ret;

	ret = ufshcd_set_clk_freq(hba, scale_up);
	if (ret)
		return ret;

	ret = ufshcd_vops_clk_scale_notify(hba, scale_up, POST_CHANGE);
	if (ret) {
		ufshcd_set_clk_freq(hba, !scale_up);
		return ret;
	}

	return ret;
}

static inline void ufshcd_cancel_gate_work(struct ufs_hba *hba)
{
	hrtimer_cancel(&hba->clk_gating.gate_hrtimer);
	cancel_work_sync(&hba->clk_gating.gate_work);
}

static void ufshcd_ungate_work(struct work_struct *work)
{
	int ret;
	unsigned long flags;
	struct ufs_hba *hba = container_of(work, struct ufs_hba,
			clk_gating.ungate_work);

	ufshcd_cancel_gate_work(hba);

	spin_lock_irqsave(hba->host->host_lock, flags);
	if (hba->clk_gating.state == CLKS_ON) {
		spin_unlock_irqrestore(hba->host->host_lock, flags);
		goto unblock_reqs;
	}

	spin_unlock_irqrestore(hba->host->host_lock, flags);
	ufshcd_hba_vreg_set_hpm(hba);
	ufshcd_enable_clocks(hba);

	/* Exit from hibern8 */
	if (ufshcd_can_hibern8_during_gating(hba)) {
		/* Prevent gating in this path */
		hba->clk_gating.is_suspended = true;
		if (ufshcd_is_link_hibern8(hba)) {
			ret = ufshcd_uic_hibern8_exit(hba);
			if (ret)
				dev_err(hba->dev, "%s: hibern8 exit failed %d\n",
					__func__, ret);
			else
				ufshcd_set_link_active(hba);
		}
		hba->clk_gating.is_suspended = false;
	}
unblock_reqs:
	ufshcd_scsi_unblock_requests(hba);
}

/**
 * ufshcd_hold - Enable clocks that were gated earlier due to ufshcd_release.
 * Also, exit from hibern8 mode and set the link as active.
 * @hba: per adapter instance
 * @async: This indicates whether caller should ungate clocks asynchronously.
 */
int ufshcd_hold(struct ufs_hba *hba, bool async)
{
	int rc = 0;
	unsigned long flags;

	if (!ufshcd_is_clkgating_allowed(hba))
		goto out;
	spin_lock_irqsave(hba->host->host_lock, flags);
	hba->clk_gating.active_reqs++;

	if (ufshcd_eh_in_progress(hba)) {
		spin_unlock_irqrestore(hba->host->host_lock, flags);
		return 0;
	}

start:
	switch (hba->clk_gating.state) {
	case CLKS_ON:
		/*
		 * Wait for the ungate work to complete if in progress.
		 * Though the clocks may be in ON state, the link could
		 * still be in hibner8 state if hibern8 is allowed
		 * during clock gating.
		 * Make sure we exit hibern8 state also in addition to
		 * clocks being ON.
		 */
		if (ufshcd_can_hibern8_during_gating(hba) &&
		    ufshcd_is_link_hibern8(hba)) {
			spin_unlock_irqrestore(hba->host->host_lock, flags);
			flush_work(&hba->clk_gating.ungate_work);
			spin_lock_irqsave(hba->host->host_lock, flags);
			goto start;
		}
		break;
	case REQ_CLKS_OFF:
		/*
		 * If the timer was active but the callback was not running
		 * we have nothing to do, just change state and return.
		 */
		if (hrtimer_try_to_cancel(&hba->clk_gating.gate_hrtimer) == 1) {
			hba->clk_gating.state = CLKS_ON;
			trace_ufshcd_clk_gating(dev_name(hba->dev),
				hba->clk_gating.state);
			break;
		}
		/*
		 * If we are here, it means gating work is either done or
		 * currently running. Hence, fall through to cancel gating
		 * work and to enable clocks.
		 */
	case CLKS_OFF:
		__ufshcd_scsi_block_requests(hba);
		hba->clk_gating.state = REQ_CLKS_ON;
		trace_ufshcd_clk_gating(dev_name(hba->dev),
			hba->clk_gating.state);
		schedule_work(&hba->clk_gating.ungate_work);
		/*
		 * fall through to check if we should wait for this
		 * work to be done or not.
		 */
	case REQ_CLKS_ON:
		if (async) {
			rc = -EAGAIN;
			hba->clk_gating.active_reqs--;
			break;
		}

		spin_unlock_irqrestore(hba->host->host_lock, flags);
		flush_work(&hba->clk_gating.ungate_work);
		/* Make sure state is CLKS_ON before returning */
		spin_lock_irqsave(hba->host->host_lock, flags);
		goto start;
	default:
		dev_err(hba->dev, "%s: clk gating is in invalid state %d\n",
				__func__, hba->clk_gating.state);
		break;
	}
	spin_unlock_irqrestore(hba->host->host_lock, flags);
out:
	return rc;
}
EXPORT_SYMBOL_GPL(ufshcd_hold);

static void ufshcd_gate_work(struct work_struct *work)
{
	struct ufs_hba *hba = container_of(work, struct ufs_hba,
						clk_gating.gate_work);
	unsigned long flags;

	spin_lock_irqsave(hba->host->host_lock, flags);
	/*
	 * In case you are here to cancel this work the gating state
	 * would be marked as REQ_CLKS_ON. In this case save time by
	 * skipping the gating work and exit after changing the clock
	 * state to CLKS_ON.
	 */
	if (hba->clk_gating.is_suspended ||
		(hba->clk_gating.state == REQ_CLKS_ON)) {
		hba->clk_gating.state = CLKS_ON;
		trace_ufshcd_clk_gating(dev_name(hba->dev),
			hba->clk_gating.state);
		goto rel_lock;
	}

	if (hba->clk_gating.active_reqs
		|| hba->ufshcd_state != UFSHCD_STATE_OPERATIONAL
		|| hba->lrb_in_use || hba->outstanding_tasks
		|| hba->active_uic_cmd || hba->uic_async_done)
		goto rel_lock;

	spin_unlock_irqrestore(hba->host->host_lock, flags);

	if (ufshcd_is_hibern8_on_idle_allowed(hba) &&
	    hba->hibern8_on_idle.is_enabled)
		/*
		 * Hibern8 enter work (on Idle) needs clocks to be ON hence
		 * make sure that it is flushed before turning off the clocks.
		 */
		flush_delayed_work(&hba->hibern8_on_idle.enter_work);

	/* put the link into hibern8 mode before turning off clocks */
	if (ufshcd_can_hibern8_during_gating(hba)) {
		if (ufshcd_uic_hibern8_enter(hba)) {
			hba->clk_gating.state = CLKS_ON;
			trace_ufshcd_clk_gating(dev_name(hba->dev),
				hba->clk_gating.state);
			goto out;
		}
		ufshcd_set_link_hibern8(hba);
	}

	/*
	 * If auto hibern8 is supported then the link will already
	 * be in hibern8 state and the ref clock can be gated.
	 */
	if ((ufshcd_is_auto_hibern8_supported(hba) ||
	     !ufshcd_is_link_active(hba)) && !hba->no_ref_clk_gating)
		ufshcd_disable_clocks(hba, true);
	else
		/* If link is active, device ref_clk can't be switched off */
		ufshcd_disable_clocks_skip_ref_clk(hba, true);

	/* Put the host controller in low power mode if possible */
	ufshcd_hba_vreg_set_lpm(hba);

	/*
	 * In case you are here to cancel this work the gating state
	 * would be marked as REQ_CLKS_ON. In this case keep the state
	 * as REQ_CLKS_ON which would anyway imply that clocks are off
	 * and a request to turn them on is pending. By doing this way,
	 * we keep the state machine in tact and this would ultimately
	 * prevent from doing cancel work multiple times when there are
	 * new requests arriving before the current cancel work is done.
	 */
	spin_lock_irqsave(hba->host->host_lock, flags);
	if (hba->clk_gating.state == REQ_CLKS_OFF) {
		hba->clk_gating.state = CLKS_OFF;
		trace_ufshcd_clk_gating(dev_name(hba->dev),
			hba->clk_gating.state);
	}
rel_lock:
	spin_unlock_irqrestore(hba->host->host_lock, flags);
out:
	return;
}

/* host lock must be held before calling this variant */
static void __ufshcd_release(struct ufs_hba *hba, bool no_sched)
{
	if (!ufshcd_is_clkgating_allowed(hba))
		return;

	hba->clk_gating.active_reqs--;

	if (hba->clk_gating.active_reqs || hba->clk_gating.is_suspended
		|| hba->ufshcd_state != UFSHCD_STATE_OPERATIONAL
		|| hba->lrb_in_use || hba->outstanding_tasks
		|| hba->active_uic_cmd || hba->uic_async_done
		|| ufshcd_eh_in_progress(hba) || no_sched)
		return;

	hba->clk_gating.state = REQ_CLKS_OFF;
	trace_ufshcd_clk_gating(dev_name(hba->dev), hba->clk_gating.state);

	hrtimer_start(&hba->clk_gating.gate_hrtimer,
			ms_to_ktime(hba->clk_gating.delay_ms),
			HRTIMER_MODE_REL);
}

void ufshcd_release(struct ufs_hba *hba, bool no_sched)
{
	unsigned long flags;

	spin_lock_irqsave(hba->host->host_lock, flags);
	__ufshcd_release(hba, no_sched);
	spin_unlock_irqrestore(hba->host->host_lock, flags);
}
EXPORT_SYMBOL_GPL(ufshcd_release);

static ssize_t ufshcd_clkgate_delay_show(struct device *dev,
		struct device_attribute *attr, char *buf)
{
	struct ufs_hba *hba = dev_get_drvdata(dev);

	return snprintf(buf, PAGE_SIZE, "%lu\n", hba->clk_gating.delay_ms);
}

static ssize_t ufshcd_clkgate_delay_store(struct device *dev,
		struct device_attribute *attr, const char *buf, size_t count)
{
	struct ufs_hba *hba = dev_get_drvdata(dev);
	unsigned long flags, value;

	if (kstrtoul(buf, 0, &value))
		return -EINVAL;

	spin_lock_irqsave(hba->host->host_lock, flags);
	hba->clk_gating.delay_ms = value;
	spin_unlock_irqrestore(hba->host->host_lock, flags);
	return count;
}

static ssize_t ufshcd_clkgate_delay_pwr_save_show(struct device *dev,
		struct device_attribute *attr, char *buf)
{
	struct ufs_hba *hba = dev_get_drvdata(dev);

	return snprintf(buf, PAGE_SIZE, "%lu\n",
			hba->clk_gating.delay_ms_pwr_save);
}

static ssize_t ufshcd_clkgate_delay_pwr_save_store(struct device *dev,
		struct device_attribute *attr, const char *buf, size_t count)
{
	struct ufs_hba *hba = dev_get_drvdata(dev);
	unsigned long flags, value;

	if (kstrtoul(buf, 0, &value))
		return -EINVAL;

	spin_lock_irqsave(hba->host->host_lock, flags);

	hba->clk_gating.delay_ms_pwr_save = value;
	if (ufshcd_is_clkscaling_supported(hba) &&
	    !hba->clk_scaling.is_scaled_up)
		hba->clk_gating.delay_ms = hba->clk_gating.delay_ms_pwr_save;

	spin_unlock_irqrestore(hba->host->host_lock, flags);
	return count;
}

static ssize_t ufshcd_clkgate_delay_perf_show(struct device *dev,
		struct device_attribute *attr, char *buf)
{
	struct ufs_hba *hba = dev_get_drvdata(dev);

	return snprintf(buf, PAGE_SIZE, "%lu\n", hba->clk_gating.delay_ms_perf);
}

static ssize_t ufshcd_clkgate_delay_perf_store(struct device *dev,
		struct device_attribute *attr, const char *buf, size_t count)
{
	struct ufs_hba *hba = dev_get_drvdata(dev);
	unsigned long flags, value;

	if (kstrtoul(buf, 0, &value))
		return -EINVAL;

	spin_lock_irqsave(hba->host->host_lock, flags);

	hba->clk_gating.delay_ms_perf = value;
	if (ufshcd_is_clkscaling_supported(hba) &&
	    hba->clk_scaling.is_scaled_up)
		hba->clk_gating.delay_ms = hba->clk_gating.delay_ms_perf;

	spin_unlock_irqrestore(hba->host->host_lock, flags);
	return count;
}

static ssize_t ufshcd_clkgate_enable_show(struct device *dev,
		struct device_attribute *attr, char *buf)
{
	struct ufs_hba *hba = dev_get_drvdata(dev);

	return snprintf(buf, PAGE_SIZE, "%d\n", hba->clk_gating.is_enabled);
}

static ssize_t ufshcd_clkgate_enable_store(struct device *dev,
		struct device_attribute *attr, const char *buf, size_t count)
{
	struct ufs_hba *hba = dev_get_drvdata(dev);
	unsigned long flags;
	u32 value;

	if (kstrtou32(buf, 0, &value))
		return -EINVAL;

	value = !!value;
	if (value == hba->clk_gating.is_enabled)
		goto out;

	if (value) {
		ufshcd_release(hba, false);
	} else {
		spin_lock_irqsave(hba->host->host_lock, flags);
		hba->clk_gating.active_reqs++;
		spin_unlock_irqrestore(hba->host->host_lock, flags);
	}

	hba->clk_gating.is_enabled = value;
out:
	return count;
}

static enum hrtimer_restart ufshcd_clkgate_hrtimer_handler(
					struct hrtimer *timer)
{
	struct ufs_hba *hba = container_of(timer, struct ufs_hba,
					   clk_gating.gate_hrtimer);

	schedule_work(&hba->clk_gating.gate_work);

	return HRTIMER_NORESTART;
}

static void ufshcd_init_clk_gating(struct ufs_hba *hba)
{
	struct ufs_clk_gating *gating = &hba->clk_gating;

	hba->clk_gating.state = CLKS_ON;

	if (!ufshcd_is_clkgating_allowed(hba))
		return;

	/*
	 * Disable hibern8 during clk gating if
	 * auto hibern8 is supported
	 */
	if (ufshcd_is_auto_hibern8_supported(hba))
		hba->caps &= ~UFSHCD_CAP_HIBERN8_WITH_CLK_GATING;

	INIT_WORK(&gating->gate_work, ufshcd_gate_work);
	INIT_WORK(&gating->ungate_work, ufshcd_ungate_work);
	/*
	 * Clock gating work must be executed only after auto hibern8
	 * timeout has expired in the hardware or after aggressive
	 * hibern8 on idle software timeout. Using jiffy based low
	 * resolution delayed work is not reliable to guarantee this,
	 * hence use a high resolution timer to make sure we schedule
	 * the gate work precisely more than hibern8 timeout.
	 *
	 * Always make sure gating->delay_ms > hibern8_on_idle->delay_ms
	 */
	hrtimer_init(&gating->gate_hrtimer, CLOCK_MONOTONIC, HRTIMER_MODE_REL);
	gating->gate_hrtimer.function = ufshcd_clkgate_hrtimer_handler;

	gating->is_enabled = true;

	gating->delay_ms_pwr_save = UFSHCD_CLK_GATING_DELAY_MS_PWR_SAVE;
	gating->delay_ms_perf = UFSHCD_CLK_GATING_DELAY_MS_PERF;

	/* start with performance mode */
	gating->delay_ms = gating->delay_ms_perf;

	if (!ufshcd_is_clkscaling_supported(hba))
		goto scaling_not_supported;

	gating->delay_pwr_save_attr.show = ufshcd_clkgate_delay_pwr_save_show;
	gating->delay_pwr_save_attr.store = ufshcd_clkgate_delay_pwr_save_store;
	sysfs_attr_init(&gating->delay_pwr_save_attr.attr);
	gating->delay_pwr_save_attr.attr.name = "clkgate_delay_ms_pwr_save";
	gating->delay_pwr_save_attr.attr.mode = S_IRUGO | S_IWUSR;
	if (device_create_file(hba->dev, &gating->delay_pwr_save_attr))
		dev_err(hba->dev, "Failed to create sysfs for clkgate_delay_ms_pwr_save\n");

	gating->delay_perf_attr.show = ufshcd_clkgate_delay_perf_show;
	gating->delay_perf_attr.store = ufshcd_clkgate_delay_perf_store;
	sysfs_attr_init(&gating->delay_perf_attr.attr);
	gating->delay_perf_attr.attr.name = "clkgate_delay_ms_perf";
	gating->delay_perf_attr.attr.mode = S_IRUGO | S_IWUSR;
	if (device_create_file(hba->dev, &gating->delay_perf_attr))
		dev_err(hba->dev, "Failed to create sysfs for clkgate_delay_ms_perf\n");

	goto add_clkgate_enable;

scaling_not_supported:
	hba->clk_gating.delay_attr.show = ufshcd_clkgate_delay_show;
	hba->clk_gating.delay_attr.store = ufshcd_clkgate_delay_store;
	sysfs_attr_init(&hba->clk_gating.delay_attr.attr);
	hba->clk_gating.delay_attr.attr.name = "clkgate_delay_ms";
	hba->clk_gating.delay_attr.attr.mode = S_IRUGO | S_IWUSR;
	if (device_create_file(hba->dev, &hba->clk_gating.delay_attr))
		dev_err(hba->dev, "Failed to create sysfs for clkgate_delay\n");

add_clkgate_enable:
	gating->enable_attr.show = ufshcd_clkgate_enable_show;
	gating->enable_attr.store = ufshcd_clkgate_enable_store;
	sysfs_attr_init(&gating->enable_attr.attr);
	gating->enable_attr.attr.name = "clkgate_enable";
	gating->enable_attr.attr.mode = S_IRUGO | S_IWUSR;
	if (device_create_file(hba->dev, &gating->enable_attr))
		dev_err(hba->dev, "Failed to create sysfs for clkgate_enable\n");
}

static void ufshcd_exit_clk_gating(struct ufs_hba *hba)
{
	if (!ufshcd_is_clkgating_allowed(hba))
		return;
	if (ufshcd_is_clkscaling_supported(hba)) {
		device_remove_file(hba->dev,
				   &hba->clk_gating.delay_pwr_save_attr);
		device_remove_file(hba->dev, &hba->clk_gating.delay_perf_attr);
	} else {
		device_remove_file(hba->dev, &hba->clk_gating.delay_attr);
	}
	device_remove_file(hba->dev, &hba->clk_gating.enable_attr);
	ufshcd_cancel_gate_work(hba);
	cancel_work_sync(&hba->clk_gating.ungate_work);
}

static void ufshcd_set_auto_hibern8_timer(struct ufs_hba *hba, u32 delay)
{
	ufshcd_rmwl(hba, AUTO_HIBERN8_TIMER_SCALE_MASK |
			 AUTO_HIBERN8_IDLE_TIMER_MASK,
			AUTO_HIBERN8_TIMER_SCALE_1_MS | delay,
			REG_AUTO_HIBERN8_IDLE_TIMER);
	/* Make sure the timer gets applied before further operations */
	mb();
}

/**
 * ufshcd_hibern8_hold - Make sure that link is not in hibern8.
 *
 * @hba: per adapter instance
 * @async: This indicates whether caller wants to exit hibern8 asynchronously.
 *
 * Exit from hibern8 mode and set the link as active.
 *
 * Return 0 on success, non-zero on failure.
 */
static int ufshcd_hibern8_hold(struct ufs_hba *hba, bool async)
{
	int rc = 0;
	unsigned long flags;

	if (!ufshcd_is_hibern8_on_idle_allowed(hba))
		goto out;

	spin_lock_irqsave(hba->host->host_lock, flags);
	hba->hibern8_on_idle.active_reqs++;

	if (ufshcd_eh_in_progress(hba)) {
		spin_unlock_irqrestore(hba->host->host_lock, flags);
		return 0;
	}

start:
	switch (hba->hibern8_on_idle.state) {
	case HIBERN8_EXITED:
		break;
	case REQ_HIBERN8_ENTER:
		if (cancel_delayed_work(&hba->hibern8_on_idle.enter_work)) {
			hba->hibern8_on_idle.state = HIBERN8_EXITED;
			trace_ufshcd_hibern8_on_idle(dev_name(hba->dev),
				hba->hibern8_on_idle.state);
			break;
		}
		/*
		 * If we here, it means Hibern8 enter work is either done or
		 * currently running. Hence, fall through to cancel hibern8
		 * work and exit hibern8.
		 */
	case HIBERN8_ENTERED:
		__ufshcd_scsi_block_requests(hba);
		hba->hibern8_on_idle.state = REQ_HIBERN8_EXIT;
		trace_ufshcd_hibern8_on_idle(dev_name(hba->dev),
			hba->hibern8_on_idle.state);
		schedule_work(&hba->hibern8_on_idle.exit_work);
		/*
		 * fall through to check if we should wait for this
		 * work to be done or not.
		 */
	case REQ_HIBERN8_EXIT:
		if (async) {
			rc = -EAGAIN;
			hba->hibern8_on_idle.active_reqs--;
			break;
		} else {
			spin_unlock_irqrestore(hba->host->host_lock, flags);
			flush_work(&hba->hibern8_on_idle.exit_work);
			/* Make sure state is HIBERN8_EXITED before returning */
			spin_lock_irqsave(hba->host->host_lock, flags);
			goto start;
		}
	default:
		dev_err(hba->dev, "%s: H8 is in invalid state %d\n",
				__func__, hba->hibern8_on_idle.state);
		break;
	}
	spin_unlock_irqrestore(hba->host->host_lock, flags);
out:
	return rc;
}

/* host lock must be held before calling this variant */
static void __ufshcd_hibern8_release(struct ufs_hba *hba, bool no_sched)
{
	unsigned long delay_in_jiffies;

	if (!ufshcd_is_hibern8_on_idle_allowed(hba))
		return;

	hba->hibern8_on_idle.active_reqs--;
	BUG_ON(hba->hibern8_on_idle.active_reqs < 0);

	if (hba->hibern8_on_idle.active_reqs
		|| hba->hibern8_on_idle.is_suspended
		|| hba->ufshcd_state != UFSHCD_STATE_OPERATIONAL
		|| hba->lrb_in_use || hba->outstanding_tasks
		|| hba->active_uic_cmd || hba->uic_async_done
		|| ufshcd_eh_in_progress(hba) || no_sched)
		return;

	hba->hibern8_on_idle.state = REQ_HIBERN8_ENTER;
	trace_ufshcd_hibern8_on_idle(dev_name(hba->dev),
		hba->hibern8_on_idle.state);
	/*
	 * Scheduling the delayed work after 1 jiffies will make the work to
	 * get schedule any time from 0ms to 1000/HZ ms which is not desirable
	 * for hibern8 enter work as it may impact the performance if it gets
	 * scheduled almost immediately. Hence make sure that hibern8 enter
	 * work gets scheduled atleast after 2 jiffies (any time between
	 * 1000/HZ ms to 2000/HZ ms).
	 */
	delay_in_jiffies = msecs_to_jiffies(hba->hibern8_on_idle.delay_ms);
	if (delay_in_jiffies == 1)
		delay_in_jiffies++;

	schedule_delayed_work(&hba->hibern8_on_idle.enter_work,
			      delay_in_jiffies);
}

static void ufshcd_hibern8_release(struct ufs_hba *hba, bool no_sched)
{
	unsigned long flags;

	spin_lock_irqsave(hba->host->host_lock, flags);
	__ufshcd_hibern8_release(hba, no_sched);
	spin_unlock_irqrestore(hba->host->host_lock, flags);
}

static void ufshcd_hibern8_enter_work(struct work_struct *work)
{
	struct ufs_hba *hba = container_of(work, struct ufs_hba,
					   hibern8_on_idle.enter_work.work);
	unsigned long flags;

	spin_lock_irqsave(hba->host->host_lock, flags);
	if (hba->hibern8_on_idle.is_suspended) {
		hba->hibern8_on_idle.state = HIBERN8_EXITED;
		trace_ufshcd_hibern8_on_idle(dev_name(hba->dev),
			hba->hibern8_on_idle.state);
		goto rel_lock;
	}

	if (hba->hibern8_on_idle.active_reqs
		|| hba->ufshcd_state != UFSHCD_STATE_OPERATIONAL
		|| hba->lrb_in_use || hba->outstanding_tasks
		|| hba->active_uic_cmd || hba->uic_async_done)
		goto rel_lock;

	spin_unlock_irqrestore(hba->host->host_lock, flags);

	if (ufshcd_is_link_active(hba) && ufshcd_uic_hibern8_enter(hba)) {
		/* Enter failed */
		hba->hibern8_on_idle.state = HIBERN8_EXITED;
		trace_ufshcd_hibern8_on_idle(dev_name(hba->dev),
			hba->hibern8_on_idle.state);
		goto out;
	}
	ufshcd_set_link_hibern8(hba);

	/*
	 * In case you are here to cancel this work the hibern8_on_idle.state
	 * would be marked as REQ_HIBERN8_EXIT. In this case keep the state
	 * as REQ_HIBERN8_EXIT which would anyway imply that we are in hibern8
	 * and a request to exit from it is pending. By doing this way,
	 * we keep the state machine in tact and this would ultimately
	 * prevent from doing cancel work multiple times when there are
	 * new requests arriving before the current cancel work is done.
	 */
	spin_lock_irqsave(hba->host->host_lock, flags);
	if (hba->hibern8_on_idle.state == REQ_HIBERN8_ENTER) {
		hba->hibern8_on_idle.state = HIBERN8_ENTERED;
		trace_ufshcd_hibern8_on_idle(dev_name(hba->dev),
			hba->hibern8_on_idle.state);
	}
rel_lock:
	spin_unlock_irqrestore(hba->host->host_lock, flags);
out:
	return;
}

static void ufshcd_hibern8_exit_work(struct work_struct *work)
{
	int ret;
	unsigned long flags;
	struct ufs_hba *hba = container_of(work, struct ufs_hba,
					   hibern8_on_idle.exit_work);

	cancel_delayed_work_sync(&hba->hibern8_on_idle.enter_work);

	spin_lock_irqsave(hba->host->host_lock, flags);
	if ((hba->hibern8_on_idle.state == HIBERN8_EXITED)
	     || ufshcd_is_link_active(hba)) {
		hba->hibern8_on_idle.state = HIBERN8_EXITED;
		spin_unlock_irqrestore(hba->host->host_lock, flags);
		goto unblock_reqs;
	}
	spin_unlock_irqrestore(hba->host->host_lock, flags);

	/* Exit from hibern8 */
	if (ufshcd_is_link_hibern8(hba)) {
		ufshcd_hold(hba, false);
		ret = ufshcd_uic_hibern8_exit(hba);
		ufshcd_release(hba, false);
		if (!ret) {
			spin_lock_irqsave(hba->host->host_lock, flags);
			ufshcd_set_link_active(hba);
			hba->hibern8_on_idle.state = HIBERN8_EXITED;
			trace_ufshcd_hibern8_on_idle(dev_name(hba->dev),
				hba->hibern8_on_idle.state);
			spin_unlock_irqrestore(hba->host->host_lock, flags);
		}
	}
unblock_reqs:
	ufshcd_scsi_unblock_requests(hba);
}

static ssize_t ufshcd_hibern8_on_idle_delay_show(struct device *dev,
		struct device_attribute *attr, char *buf)
{
	struct ufs_hba *hba = dev_get_drvdata(dev);

	return snprintf(buf, PAGE_SIZE, "%lu\n", hba->hibern8_on_idle.delay_ms);
}

static ssize_t ufshcd_hibern8_on_idle_delay_store(struct device *dev,
		struct device_attribute *attr, const char *buf, size_t count)
{
	struct ufs_hba *hba = dev_get_drvdata(dev);
	unsigned long flags, value;

	if (kstrtoul(buf, 0, &value))
		return -EINVAL;

	spin_lock_irqsave(hba->host->host_lock, flags);
	hba->hibern8_on_idle.delay_ms = value;
	spin_unlock_irqrestore(hba->host->host_lock, flags);

	/* Update auto hibern8 timer value if supported */
	if (ufshcd_is_auto_hibern8_supported(hba) &&
	    hba->hibern8_on_idle.is_enabled)
		ufshcd_set_auto_hibern8_timer(hba,
					      hba->hibern8_on_idle.delay_ms);

	return count;
}

static ssize_t ufshcd_hibern8_on_idle_enable_show(struct device *dev,
		struct device_attribute *attr, char *buf)
{
	struct ufs_hba *hba = dev_get_drvdata(dev);

	return snprintf(buf, PAGE_SIZE, "%d\n",
			hba->hibern8_on_idle.is_enabled);
}

static ssize_t ufshcd_hibern8_on_idle_enable_store(struct device *dev,
		struct device_attribute *attr, const char *buf, size_t count)
{
	struct ufs_hba *hba = dev_get_drvdata(dev);
	unsigned long flags;
	u32 value;

	if (kstrtou32(buf, 0, &value))
		return -EINVAL;

	value = !!value;
	if (value == hba->hibern8_on_idle.is_enabled)
		goto out;

	/* Update auto hibern8 timer value if supported */
	if (ufshcd_is_auto_hibern8_supported(hba)) {
		ufshcd_set_auto_hibern8_timer(hba,
			value ? hba->hibern8_on_idle.delay_ms : value);
		goto update;
	}

	if (value) {
		/*
		 * As clock gating work would wait for the hibern8 enter work
		 * to finish, clocks would remain on during hibern8 enter work.
		 */
		ufshcd_hold(hba, false);
		ufshcd_release_all(hba);
	} else {
		spin_lock_irqsave(hba->host->host_lock, flags);
		hba->hibern8_on_idle.active_reqs++;
		spin_unlock_irqrestore(hba->host->host_lock, flags);
	}

update:
	hba->hibern8_on_idle.is_enabled = value;
out:
	return count;
}

static void ufshcd_init_hibern8_on_idle(struct ufs_hba *hba)
{
	/* initialize the state variable here */
	hba->hibern8_on_idle.state = HIBERN8_EXITED;

	if (!ufshcd_is_hibern8_on_idle_allowed(hba) &&
	    !ufshcd_is_auto_hibern8_supported(hba))
		return;

	if (ufshcd_is_auto_hibern8_supported(hba)) {
		hba->hibern8_on_idle.delay_ms = 1;
		hba->hibern8_on_idle.state = AUTO_HIBERN8;
		/*
		 * Disable SW hibern8 enter on idle in case
		 * auto hibern8 is supported
		 */
		hba->caps &= ~UFSHCD_CAP_HIBERN8_ENTER_ON_IDLE;
	} else {
		hba->hibern8_on_idle.delay_ms = 10;
		INIT_DELAYED_WORK(&hba->hibern8_on_idle.enter_work,
				  ufshcd_hibern8_enter_work);
		INIT_WORK(&hba->hibern8_on_idle.exit_work,
			  ufshcd_hibern8_exit_work);
	}

	hba->hibern8_on_idle.is_enabled = true;

	hba->hibern8_on_idle.delay_attr.show =
					ufshcd_hibern8_on_idle_delay_show;
	hba->hibern8_on_idle.delay_attr.store =
					ufshcd_hibern8_on_idle_delay_store;
	sysfs_attr_init(&hba->hibern8_on_idle.delay_attr.attr);
	hba->hibern8_on_idle.delay_attr.attr.name = "hibern8_on_idle_delay_ms";
	hba->hibern8_on_idle.delay_attr.attr.mode = S_IRUGO | S_IWUSR;
	if (device_create_file(hba->dev, &hba->hibern8_on_idle.delay_attr))
		dev_err(hba->dev, "Failed to create sysfs for hibern8_on_idle_delay\n");

	hba->hibern8_on_idle.enable_attr.show =
					ufshcd_hibern8_on_idle_enable_show;
	hba->hibern8_on_idle.enable_attr.store =
					ufshcd_hibern8_on_idle_enable_store;
	sysfs_attr_init(&hba->hibern8_on_idle.enable_attr.attr);
	hba->hibern8_on_idle.enable_attr.attr.name = "hibern8_on_idle_enable";
	hba->hibern8_on_idle.enable_attr.attr.mode = S_IRUGO | S_IWUSR;
	if (device_create_file(hba->dev, &hba->hibern8_on_idle.enable_attr))
		dev_err(hba->dev, "Failed to create sysfs for hibern8_on_idle_enable\n");
}

static void ufshcd_exit_hibern8_on_idle(struct ufs_hba *hba)
{
	if (!ufshcd_is_hibern8_on_idle_allowed(hba) &&
	    !ufshcd_is_auto_hibern8_supported(hba))
		return;
	device_remove_file(hba->dev, &hba->hibern8_on_idle.delay_attr);
	device_remove_file(hba->dev, &hba->hibern8_on_idle.enable_attr);
}

static void ufshcd_hold_all(struct ufs_hba *hba)
{
	ufshcd_hold(hba, false);
	ufshcd_hibern8_hold(hba, false);
}

static void ufshcd_release_all(struct ufs_hba *hba)
{
	ufshcd_hibern8_release(hba, false);
	ufshcd_release(hba, false);
}

/* Must be called with host lock acquired */
static void ufshcd_clk_scaling_start_busy(struct ufs_hba *hba)
{
	bool queue_resume_work = false;

	if (!ufshcd_is_clkscaling_supported(hba))
		return;

	if (!hba->clk_scaling.active_reqs++)
		queue_resume_work = true;

	if (!hba->clk_scaling.is_allowed || hba->pm_op_in_progress)
		return;

	if (queue_resume_work)
		queue_work(hba->clk_scaling.workq,
			   &hba->clk_scaling.resume_work);

	if (!hba->clk_scaling.window_start_t) {
		hba->clk_scaling.window_start_t = jiffies;
		hba->clk_scaling.tot_busy_t = 0;
		hba->clk_scaling.is_busy_started = false;
	}

	if (!hba->clk_scaling.is_busy_started) {
		hba->clk_scaling.busy_start_t = ktime_get();
		hba->clk_scaling.is_busy_started = true;
	}
}

static void ufshcd_clk_scaling_update_busy(struct ufs_hba *hba)
{
	struct ufs_clk_scaling *scaling = &hba->clk_scaling;

	if (!ufshcd_is_clkscaling_supported(hba))
		return;

	if (!hba->outstanding_reqs && scaling->is_busy_started) {
		scaling->tot_busy_t += ktime_to_us(ktime_sub(ktime_get(),
					scaling->busy_start_t));
		scaling->busy_start_t = ktime_set(0, 0);
		scaling->is_busy_started = false;
	}
}

/**
 * ufshcd_send_command - Send SCSI or device management commands
 * @hba: per adapter instance
 * @task_tag: Task tag of the command
 */
static inline
int ufshcd_send_command(struct ufs_hba *hba, unsigned int task_tag)
{
	int ret = 0;

	hba->lrb[task_tag].issue_time_stamp = ktime_get();
	hba->lrb[task_tag].complete_time_stamp = ktime_set(0, 0);
	ufshcd_clk_scaling_start_busy(hba);
	__set_bit(task_tag, &hba->outstanding_reqs);
	ufshcd_writel(hba, 1 << task_tag, REG_UTP_TRANSFER_REQ_DOOR_BELL);
	/* Make sure that doorbell is committed immediately */
	wmb();
	ufshcd_cond_add_cmd_trace(hba, task_tag, "send");
	ufshcd_update_tag_stats(hba, task_tag);
	return ret;
}

/**
 * ufshcd_copy_sense_data - Copy sense data in case of check condition
 * @lrb - pointer to local reference block
 */
static inline void ufshcd_copy_sense_data(struct ufshcd_lrb *lrbp)
{
	int len;
	if (lrbp->sense_buffer &&
	    ufshcd_get_rsp_upiu_data_seg_len(lrbp->ucd_rsp_ptr)) {
		int len_to_copy;

		len = be16_to_cpu(lrbp->ucd_rsp_ptr->sr.sense_data_len);
		len_to_copy = min_t(int, RESPONSE_UPIU_SENSE_DATA_LENGTH, len);

		memcpy(lrbp->sense_buffer,
			lrbp->ucd_rsp_ptr->sr.sense_data,
			min_t(int, len_to_copy, UFSHCD_REQ_SENSE_SIZE));
	}
}

/**
 * ufshcd_copy_query_response() - Copy the Query Response and the data
 * descriptor
 * @hba: per adapter instance
 * @lrb - pointer to local reference block
 */
static
int ufshcd_copy_query_response(struct ufs_hba *hba, struct ufshcd_lrb *lrbp)
{
	struct ufs_query_res *query_res = &hba->dev_cmd.query.response;

	memcpy(&query_res->upiu_res, &lrbp->ucd_rsp_ptr->qr, QUERY_OSF_SIZE);

	/* Get the descriptor */
	if (lrbp->ucd_rsp_ptr->qr.opcode == UPIU_QUERY_OPCODE_READ_DESC) {
		u8 *descp = (u8 *)lrbp->ucd_rsp_ptr +
				GENERAL_UPIU_REQUEST_SIZE;
		u16 resp_len;
		u16 buf_len;

		/* data segment length */
		resp_len = be32_to_cpu(lrbp->ucd_rsp_ptr->header.dword_2) &
						MASK_QUERY_DATA_SEG_LEN;
		buf_len = be16_to_cpu(
				hba->dev_cmd.query.request.upiu_req.length);
		if (likely(buf_len >= resp_len)) {
			memcpy(hba->dev_cmd.query.descriptor, descp, resp_len);
		} else {
			dev_warn(hba->dev,
				"%s: Response size is bigger than buffer",
				__func__);
			return -EINVAL;
		}
	}

	return 0;
}

/**
 * ufshcd_hba_capabilities - Read controller capabilities
 * @hba: per adapter instance
 */
static inline void ufshcd_hba_capabilities(struct ufs_hba *hba)
{
	hba->capabilities = ufshcd_readl(hba, REG_CONTROLLER_CAPABILITIES);

	/* nutrs and nutmrs are 0 based values */
	hba->nutrs = (hba->capabilities & MASK_TRANSFER_REQUESTS_SLOTS) + 1;
	hba->nutmrs =
	((hba->capabilities & MASK_TASK_MANAGEMENT_REQUEST_SLOTS) >> 16) + 1;
}

/**
 * ufshcd_ready_for_uic_cmd - Check if controller is ready
 *                            to accept UIC commands
 * @hba: per adapter instance
 * Return true on success, else false
 */
static inline bool ufshcd_ready_for_uic_cmd(struct ufs_hba *hba)
{
	if (ufshcd_readl(hba, REG_CONTROLLER_STATUS) & UIC_COMMAND_READY)
		return true;
	else
		return false;
}

/**
 * ufshcd_get_upmcrs - Get the power mode change request status
 * @hba: Pointer to adapter instance
 *
 * This function gets the UPMCRS field of HCS register
 * Returns value of UPMCRS field
 */
static inline u8 ufshcd_get_upmcrs(struct ufs_hba *hba)
{
	return (ufshcd_readl(hba, REG_CONTROLLER_STATUS) >> 8) & 0x7;
}

/**
 * ufshcd_dispatch_uic_cmd - Dispatch UIC commands to unipro layers
 * @hba: per adapter instance
 * @uic_cmd: UIC command
 *
 * Mutex must be held.
 */
static inline void
ufshcd_dispatch_uic_cmd(struct ufs_hba *hba, struct uic_command *uic_cmd)
{
	WARN_ON(hba->active_uic_cmd);

	hba->active_uic_cmd = uic_cmd;

	/* Write Args */
	ufshcd_writel(hba, uic_cmd->argument1, REG_UIC_COMMAND_ARG_1);
	ufshcd_writel(hba, uic_cmd->argument2, REG_UIC_COMMAND_ARG_2);
	ufshcd_writel(hba, uic_cmd->argument3, REG_UIC_COMMAND_ARG_3);

	/* Write UIC Cmd */
	ufshcd_writel(hba, uic_cmd->command & COMMAND_OPCODE_MASK,
		      REG_UIC_COMMAND);
}

/**
 * ufshcd_wait_for_uic_cmd - Wait complectioin of UIC command
 * @hba: per adapter instance
 * @uic_command: UIC command
 *
 * Must be called with mutex held.
 * Returns 0 only if success.
 */
static int
ufshcd_wait_for_uic_cmd(struct ufs_hba *hba, struct uic_command *uic_cmd)
{
	int ret;
	unsigned long flags;

	if (wait_for_completion_timeout(&uic_cmd->done,
					msecs_to_jiffies(UIC_CMD_TIMEOUT)))
		ret = uic_cmd->argument2 & MASK_UIC_COMMAND_RESULT;
	else
		ret = -ETIMEDOUT;

	if (ret)
		ufsdbg_set_err_state(hba);

	spin_lock_irqsave(hba->host->host_lock, flags);
	hba->active_uic_cmd = NULL;
	spin_unlock_irqrestore(hba->host->host_lock, flags);

	return ret;
}

/**
 * __ufshcd_send_uic_cmd - Send UIC commands and retrieve the result
 * @hba: per adapter instance
 * @uic_cmd: UIC command
 * @completion: initialize the completion only if this is set to true
 *
 * Identical to ufshcd_send_uic_cmd() expect mutex. Must be called
 * with mutex held and host_lock locked.
 * Returns 0 only if success.
 */
static int
__ufshcd_send_uic_cmd(struct ufs_hba *hba, struct uic_command *uic_cmd,
		      bool completion)
{
	if (!ufshcd_ready_for_uic_cmd(hba)) {
		dev_err(hba->dev,
			"Controller not ready to accept UIC commands\n");
		return -EIO;
	}

	if (completion)
		init_completion(&uic_cmd->done);

	ufshcd_dispatch_uic_cmd(hba, uic_cmd);

	return 0;
}

/**
 * ufshcd_send_uic_cmd - Send UIC commands and retrieve the result
 * @hba: per adapter instance
 * @uic_cmd: UIC command
 *
 * Returns 0 only if success.
 */
static int
ufshcd_send_uic_cmd(struct ufs_hba *hba, struct uic_command *uic_cmd)
{
	int ret;
	unsigned long flags;

	ufshcd_hold_all(hba);
	mutex_lock(&hba->uic_cmd_mutex);
	ufshcd_add_delay_before_dme_cmd(hba);

	spin_lock_irqsave(hba->host->host_lock, flags);
	ret = __ufshcd_send_uic_cmd(hba, uic_cmd, true);
	spin_unlock_irqrestore(hba->host->host_lock, flags);
	if (!ret)
		ret = ufshcd_wait_for_uic_cmd(hba, uic_cmd);

	ufshcd_save_tstamp_of_last_dme_cmd(hba);
	mutex_unlock(&hba->uic_cmd_mutex);
	ufshcd_release_all(hba);

	ufsdbg_error_inject_dispatcher(hba,
		ERR_INJECT_UIC, 0, &ret);

	return ret;
}

/**
 * ufshcd_map_sg - Map scatter-gather list to prdt
 * @lrbp - pointer to local reference block
 *
 * Returns 0 in case of success, non-zero value in case of failure
 */
static int ufshcd_map_sg(struct ufshcd_lrb *lrbp)
{
	struct ufshcd_sg_entry *prd_table;
	struct scatterlist *sg;
	struct scsi_cmnd *cmd;
	int sg_segments;
	int i;

	cmd = lrbp->cmd;
	sg_segments = scsi_dma_map(cmd);
	if (sg_segments < 0)
		return sg_segments;

	if (sg_segments) {
		lrbp->utr_descriptor_ptr->prd_table_length =
					cpu_to_le16((u16) (sg_segments));

		prd_table = (struct ufshcd_sg_entry *)lrbp->ucd_prdt_ptr;

		scsi_for_each_sg(cmd, sg, sg_segments, i) {
			prd_table[i].size  =
				cpu_to_le32(((u32) sg_dma_len(sg))-1);
			prd_table[i].base_addr =
				cpu_to_le32(lower_32_bits(sg->dma_address));
			prd_table[i].upper_addr =
				cpu_to_le32(upper_32_bits(sg->dma_address));
			prd_table[i].reserved = 0;
		}
	} else {
		lrbp->utr_descriptor_ptr->prd_table_length = 0;
	}

	return 0;
}

/**
 * ufshcd_enable_intr - enable interrupts
 * @hba: per adapter instance
 * @intrs: interrupt bits
 */
static void ufshcd_enable_intr(struct ufs_hba *hba, u32 intrs)
{
	u32 set = ufshcd_readl(hba, REG_INTERRUPT_ENABLE);

	if (hba->ufs_version == UFSHCI_VERSION_10) {
		u32 rw;
		rw = set & INTERRUPT_MASK_RW_VER_10;
		set = rw | ((set ^ intrs) & intrs);
	} else {
		set |= intrs;
	}

	ufshcd_writel(hba, set, REG_INTERRUPT_ENABLE);
}

/**
 * ufshcd_disable_intr - disable interrupts
 * @hba: per adapter instance
 * @intrs: interrupt bits
 */
static void ufshcd_disable_intr(struct ufs_hba *hba, u32 intrs)
{
	u32 set = ufshcd_readl(hba, REG_INTERRUPT_ENABLE);

	if (hba->ufs_version == UFSHCI_VERSION_10) {
		u32 rw;
		rw = (set & INTERRUPT_MASK_RW_VER_10) &
			~(intrs & INTERRUPT_MASK_RW_VER_10);
		set = rw | ((set & intrs) & ~INTERRUPT_MASK_RW_VER_10);

	} else {
		set &= ~intrs;
	}

	ufshcd_writel(hba, set, REG_INTERRUPT_ENABLE);
}

static int ufshcd_prepare_crypto_utrd(struct ufs_hba *hba,
		struct ufshcd_lrb *lrbp)
{
	struct utp_transfer_req_desc *req_desc = lrbp->utr_descriptor_ptr;
	u8 cc_index = 0;
	bool enable = false;
	u64 dun = 0;
	int ret;

	/*
	 * Call vendor specific code to get crypto info for this request:
	 * enable, crypto config. index, DUN.
	 * If bypass is set, don't bother setting the other fields.
	 */
	ret = ufshcd_vops_crypto_req_setup(hba, lrbp, &cc_index, &enable, &dun);
	if (ret) {
		if (ret != -EAGAIN) {
			dev_err(hba->dev,
				"%s: failed to setup crypto request (%d)\n",
				__func__, ret);
		}

		return ret;
	}

	if (!enable)
		goto out;

	req_desc->header.dword_0 |= cc_index | UTRD_CRYPTO_ENABLE;
	if (lrbp->cmd->request && lrbp->cmd->request->bio)
		dun = lrbp->cmd->request->bio->bi_iter.bi_sector;

	req_desc->header.dword_1 = (u32)(dun & 0xFFFFFFFF);
	req_desc->header.dword_3 = (u32)((dun >> 32) & 0xFFFFFFFF);
out:
	return 0;
}

/**
 * ufshcd_prepare_req_desc_hdr() - Fills the requests header
 * descriptor according to request
 * @hba: per adapter instance
 * @lrbp: pointer to local reference block
 * @upiu_flags: flags required in the header
 * @cmd_dir: requests data direction
 */
static int ufshcd_prepare_req_desc_hdr(struct ufs_hba *hba,
	struct ufshcd_lrb *lrbp, u32 *upiu_flags,
	enum dma_data_direction cmd_dir)
{
	struct utp_transfer_req_desc *req_desc = lrbp->utr_descriptor_ptr;
	u32 data_direction;
	u32 dword_0;

	if (cmd_dir == DMA_FROM_DEVICE) {
		data_direction = UTP_DEVICE_TO_HOST;
		*upiu_flags = UPIU_CMD_FLAGS_READ;
	} else if (cmd_dir == DMA_TO_DEVICE) {
		data_direction = UTP_HOST_TO_DEVICE;
		*upiu_flags = UPIU_CMD_FLAGS_WRITE;
	} else {
		data_direction = UTP_NO_DATA_TRANSFER;
		*upiu_flags = UPIU_CMD_FLAGS_NONE;
	}

	dword_0 = data_direction | (lrbp->command_type
				<< UPIU_COMMAND_TYPE_OFFSET);
	if (lrbp->intr_cmd)
		dword_0 |= UTP_REQ_DESC_INT_CMD;

	/* Transfer request descriptor header fields */
	req_desc->header.dword_0 = cpu_to_le32(dword_0);
	/* dword_1 is reserved, hence it is set to 0 */
	req_desc->header.dword_1 = 0;
	/*
	 * assigning invalid value for command status. Controller
	 * updates OCS on command completion, with the command
	 * status
	 */
	req_desc->header.dword_2 =
		cpu_to_le32(OCS_INVALID_COMMAND_STATUS);
	/* dword_3 is reserved, hence it is set to 0 */
	req_desc->header.dword_3 = 0;

	req_desc->prd_table_length = 0;

	if (ufshcd_is_crypto_supported(hba))
		return ufshcd_prepare_crypto_utrd(hba, lrbp);

	return 0;
}

/**
 * ufshcd_prepare_utp_scsi_cmd_upiu() - fills the utp_transfer_req_desc,
 * for scsi commands
 * @lrbp - local reference block pointer
 * @upiu_flags - flags
 */
static
void ufshcd_prepare_utp_scsi_cmd_upiu(struct ufshcd_lrb *lrbp, u32 upiu_flags)
{
	struct utp_upiu_req *ucd_req_ptr = lrbp->ucd_req_ptr;
	unsigned short cdb_len;

	/* command descriptor fields */
	ucd_req_ptr->header.dword_0 = UPIU_HEADER_DWORD(
				UPIU_TRANSACTION_COMMAND, upiu_flags,
				lrbp->lun, lrbp->task_tag);
	ucd_req_ptr->header.dword_1 = UPIU_HEADER_DWORD(
				UPIU_COMMAND_SET_TYPE_SCSI, 0, 0, 0);

	/* Total EHS length and Data segment length will be zero */
	ucd_req_ptr->header.dword_2 = 0;

	ucd_req_ptr->sc.exp_data_transfer_len =
		cpu_to_be32(lrbp->cmd->sdb.length);

	cdb_len = min_t(unsigned short, lrbp->cmd->cmd_len, MAX_CDB_SIZE);
	memcpy(ucd_req_ptr->sc.cdb, lrbp->cmd->cmnd, cdb_len);
	if (cdb_len < MAX_CDB_SIZE)
		memset(ucd_req_ptr->sc.cdb + cdb_len, 0,
		       (MAX_CDB_SIZE - cdb_len));
	memset(lrbp->ucd_rsp_ptr, 0, sizeof(struct utp_upiu_rsp));
}

/**
 * ufshcd_prepare_utp_query_req_upiu() - fills the utp_transfer_req_desc,
 * for query requsts
 * @hba: UFS hba
 * @lrbp: local reference block pointer
 * @upiu_flags: flags
 */
static void ufshcd_prepare_utp_query_req_upiu(struct ufs_hba *hba,
				struct ufshcd_lrb *lrbp, u32 upiu_flags)
{
	struct utp_upiu_req *ucd_req_ptr = lrbp->ucd_req_ptr;
	struct ufs_query *query = &hba->dev_cmd.query;
	u16 len = be16_to_cpu(query->request.upiu_req.length);
	u8 *descp = (u8 *)lrbp->ucd_req_ptr + GENERAL_UPIU_REQUEST_SIZE;

	/* Query request header */
	ucd_req_ptr->header.dword_0 = UPIU_HEADER_DWORD(
			UPIU_TRANSACTION_QUERY_REQ, upiu_flags,
			lrbp->lun, lrbp->task_tag);
	ucd_req_ptr->header.dword_1 = UPIU_HEADER_DWORD(
			0, query->request.query_func, 0, 0);

	/* Data segment length */
	ucd_req_ptr->header.dword_2 = UPIU_HEADER_DWORD(
			0, 0, len >> 8, (u8)len);

	/* Copy the Query Request buffer as is */
	memcpy(&ucd_req_ptr->qr, &query->request.upiu_req,
			QUERY_OSF_SIZE);

	/* Copy the Descriptor */
	if (query->request.upiu_req.opcode == UPIU_QUERY_OPCODE_WRITE_DESC)
		memcpy(descp, query->descriptor, len);

	memset(lrbp->ucd_rsp_ptr, 0, sizeof(struct utp_upiu_rsp));
}

static inline void ufshcd_prepare_utp_nop_upiu(struct ufshcd_lrb *lrbp)
{
	struct utp_upiu_req *ucd_req_ptr = lrbp->ucd_req_ptr;

	memset(ucd_req_ptr, 0, sizeof(struct utp_upiu_req));

	/* command descriptor fields */
	ucd_req_ptr->header.dword_0 =
		UPIU_HEADER_DWORD(
			UPIU_TRANSACTION_NOP_OUT, 0, 0, lrbp->task_tag);
	/* clear rest of the fields of basic header */
	ucd_req_ptr->header.dword_1 = 0;
	ucd_req_ptr->header.dword_2 = 0;

	memset(lrbp->ucd_rsp_ptr, 0, sizeof(struct utp_upiu_rsp));
}

/**
 * ufshcd_compose_upiu - form UFS Protocol Information Unit(UPIU)
 * @hba - per adapter instance
 * @lrb - pointer to local reference block
 */
static int ufshcd_compose_upiu(struct ufs_hba *hba, struct ufshcd_lrb *lrbp)
{
	u32 upiu_flags;
	int ret = 0;

	switch (lrbp->command_type) {
	case UTP_CMD_TYPE_SCSI:
		if (likely(lrbp->cmd)) {
			ret = ufshcd_prepare_req_desc_hdr(hba, lrbp,
				&upiu_flags, lrbp->cmd->sc_data_direction);
			ufshcd_prepare_utp_scsi_cmd_upiu(lrbp, upiu_flags);
		} else {
			ret = -EINVAL;
		}
		break;
	case UTP_CMD_TYPE_DEV_MANAGE:
		ret = ufshcd_prepare_req_desc_hdr(hba, lrbp, &upiu_flags,
			DMA_NONE);
		if (hba->dev_cmd.type == DEV_CMD_TYPE_QUERY)
			ufshcd_prepare_utp_query_req_upiu(
					hba, lrbp, upiu_flags);
		else if (hba->dev_cmd.type == DEV_CMD_TYPE_NOP)
			ufshcd_prepare_utp_nop_upiu(lrbp);
		else
			ret = -EINVAL;
		break;
	case UTP_CMD_TYPE_UFS:
		/* For UFS native command implementation */
		ret = -ENOTSUPP;
		dev_err(hba->dev, "%s: UFS native command are not supported\n",
			__func__);
		break;
	default:
		ret = -ENOTSUPP;
		dev_err(hba->dev, "%s: unknown command type: 0x%x\n",
				__func__, lrbp->command_type);
		break;
	} /* end of switch */

	return ret;
}

/*
 * ufshcd_scsi_to_upiu_lun - maps scsi LUN to UPIU LUN
 * @scsi_lun: scsi LUN id
 *
 * Returns UPIU LUN id
 */
static inline u8 ufshcd_scsi_to_upiu_lun(unsigned int scsi_lun)
{
	if (scsi_is_wlun(scsi_lun))
		return (scsi_lun & UFS_UPIU_MAX_UNIT_NUM_ID)
			| UFS_UPIU_WLUN_ID;
	else
		return scsi_lun & UFS_UPIU_MAX_UNIT_NUM_ID;
}

/**
 * ufshcd_upiu_wlun_to_scsi_wlun - maps UPIU W-LUN id to SCSI W-LUN ID
 * @scsi_lun: UPIU W-LUN id
 *
 * Returns SCSI W-LUN id
 */
static inline u16 ufshcd_upiu_wlun_to_scsi_wlun(u8 upiu_wlun_id)
{
	return (upiu_wlun_id & ~UFS_UPIU_WLUN_ID) | SCSI_W_LUN_BASE;
}

/**
 * ufshcd_get_write_lock - synchronize between shutdown, scaling &
 * arrival of requests
 * @hba: ufs host
 *
 * Lock is predominantly held by shutdown context thus, ensuring
 * that no requests from any other context may sneak through.
 */
static inline void ufshcd_get_write_lock(struct ufs_hba *hba)
{
	down_write(&hba->lock);
}

/**
 * ufshcd_get_read_lock - synchronize between shutdown, scaling &
 * arrival of requests
 * @hba: ufs host
 *
 * Returns 1 if acquired, < 0 on contention
 *
 * After shutdown's initiated, allow requests only directed to the
 * well known device lun. The sync between scaling & issue is maintained
 * as is and this restructuring syncs shutdown with these too.
 */
static int ufshcd_get_read_lock(struct ufs_hba *hba, u64 lun)
{
	int err = 0;

	err = down_read_trylock(&hba->lock);
	if (err > 0)
		goto out;
	/* let requests for well known device lun to go through */
	if (ufshcd_scsi_to_upiu_lun(lun) == UFS_UPIU_UFS_DEVICE_WLUN)
		return 0;
	else if (!ufshcd_is_shutdown_ongoing(hba))
		return -EAGAIN;
	else
		return -EPERM;

out:
	return err;
}

/**
 * ufshcd_put_read_lock - synchronize between shutdown, scaling &
 * arrival of requests
 * @hba: ufs host
 *
 * Returns none
 */
static inline void ufshcd_put_read_lock(struct ufs_hba *hba)
{
	up_read(&hba->lock);
}

/**
 * ufshcd_queuecommand - main entry point for SCSI requests
 * @cmd: command from SCSI Midlayer
 * @done: call back function
 *
 * Returns 0 for success, non-zero in case of failure
 */
static int ufshcd_queuecommand(struct Scsi_Host *host, struct scsi_cmnd *cmd)
{
	struct ufshcd_lrb *lrbp;
	struct ufs_hba *hba;
	unsigned long flags;
	int tag;
	int err = 0;
	bool has_read_lock = false;

	hba = shost_priv(host);

	tag = cmd->request->tag;
	if (!ufshcd_valid_tag(hba, tag)) {
		dev_err(hba->dev,
			"%s: invalid command tag %d: cmd=0x%p, cmd->request=0x%p",
			__func__, tag, cmd, cmd->request);
		BUG();
	}

	err = ufshcd_get_read_lock(hba, cmd->device->lun);
	if (unlikely(err < 0)) {
		if (err == -EPERM) {
			set_host_byte(cmd, DID_ERROR);
			cmd->scsi_done(cmd);
			return 0;
		}
		if (err == -EAGAIN)
			return SCSI_MLQUEUE_HOST_BUSY;
	} else if (err == 1) {
		has_read_lock = true;
	}

	spin_lock_irqsave(hba->host->host_lock, flags);

	/* if error handling is in progress, return host busy */
	if (ufshcd_eh_in_progress(hba)) {
		err = SCSI_MLQUEUE_HOST_BUSY;
		goto out_unlock;
	}

	switch (hba->ufshcd_state) {
	case UFSHCD_STATE_OPERATIONAL:
		break;
	case UFSHCD_STATE_RESET:
		err = SCSI_MLQUEUE_HOST_BUSY;
		goto out_unlock;
	case UFSHCD_STATE_ERROR:
		set_host_byte(cmd, DID_ERROR);
		cmd->scsi_done(cmd);
		goto out_unlock;
	default:
		dev_WARN_ONCE(hba->dev, 1, "%s: invalid state %d\n",
				__func__, hba->ufshcd_state);
		set_host_byte(cmd, DID_BAD_TARGET);
		cmd->scsi_done(cmd);
		goto out_unlock;
	}
	spin_unlock_irqrestore(hba->host->host_lock, flags);

	hba->req_abort_count = 0;

	/* acquire the tag to make sure device cmds don't use it */
	if (test_and_set_bit_lock(tag, &hba->lrb_in_use)) {
		/*
		 * Dev manage command in progress, requeue the command.
		 * Requeuing the command helps in cases where the request *may*
		 * find different tag instead of waiting for dev manage command
		 * completion.
		 */
		err = SCSI_MLQUEUE_HOST_BUSY;
		goto out;
	}

	err = ufshcd_hold(hba, true);
	if (err) {
		err = SCSI_MLQUEUE_HOST_BUSY;
		clear_bit_unlock(tag, &hba->lrb_in_use);
		goto out;
	}
<<<<<<< HEAD
	if (ufshcd_is_clkgating_allowed(hba))
		WARN_ON(hba->clk_gating.state != CLKS_ON);

	err = ufshcd_hibern8_hold(hba, true);
	if (err) {
		clear_bit_unlock(tag, &hba->lrb_in_use);
		err = SCSI_MLQUEUE_HOST_BUSY;
		ufshcd_release(hba, true);
		goto out;
	}
	if (ufshcd_is_hibern8_on_idle_allowed(hba))
		WARN_ON(hba->hibern8_on_idle.state != HIBERN8_EXITED);

	/* Vote PM QoS for the request */
	ufshcd_vops_pm_qos_req_start(hba, cmd->request);
=======

	/* IO svc time latency histogram */
	if (hba != NULL && cmd->request != NULL) {
		if (hba->latency_hist_enabled &&
		    (cmd->request->cmd_type == REQ_TYPE_FS)) {
			cmd->request->lat_hist_io_start = ktime_get();
			cmd->request->lat_hist_enabled = 1;
		} else
			cmd->request->lat_hist_enabled = 0;
	}

	WARN_ON(hba->clk_gating.state != CLKS_ON);
>>>>>>> 0a9cbce7

	lrbp = &hba->lrb[tag];

	WARN_ON(lrbp->cmd);
	lrbp->cmd = cmd;
	lrbp->sense_bufflen = UFSHCD_REQ_SENSE_SIZE;
	lrbp->sense_buffer = cmd->sense_buffer;
	lrbp->task_tag = tag;
	lrbp->lun = ufshcd_scsi_to_upiu_lun(cmd->device->lun);
	lrbp->intr_cmd = !ufshcd_is_intr_aggr_allowed(hba) ? true : false;
	lrbp->command_type = UTP_CMD_TYPE_SCSI;
	lrbp->req_abort_skip = false;

	/* form UPIU before issuing the command */
	err = ufshcd_compose_upiu(hba, lrbp);
	if (err) {
		if (err != -EAGAIN)
			dev_err(hba->dev,
				"%s: failed to compose upiu %d\n",
				__func__, err);

			lrbp->cmd = NULL;
			clear_bit_unlock(tag, &hba->lrb_in_use);
			ufshcd_release_all(hba);
			ufshcd_vops_pm_qos_req_end(hba, cmd->request, true);
			goto out;
	}

	err = ufshcd_map_sg(lrbp);
	if (err) {
		lrbp->cmd = NULL;
		clear_bit_unlock(tag, &hba->lrb_in_use);
		ufshcd_release_all(hba);
		ufshcd_vops_pm_qos_req_end(hba, cmd->request, true);
		goto out;
	}

	err = ufshcd_vops_crypto_engine_cfg_start(hba, tag);
	if (err) {
		if (err != -EAGAIN)
			dev_err(hba->dev,
				"%s: failed to configure crypto engine %d\n",
				__func__, err);

		scsi_dma_unmap(lrbp->cmd);
		lrbp->cmd = NULL;
		clear_bit_unlock(tag, &hba->lrb_in_use);
		ufshcd_release_all(hba);
		ufshcd_vops_pm_qos_req_end(hba, cmd->request, true);

		goto out;
	}

	/* Make sure descriptors are ready before ringing the doorbell */
	wmb();
	/* issue command to the controller */
	spin_lock_irqsave(hba->host->host_lock, flags);

	err = ufshcd_send_command(hba, tag);
	if (err) {
		spin_unlock_irqrestore(hba->host->host_lock, flags);
		scsi_dma_unmap(lrbp->cmd);
		lrbp->cmd = NULL;
		clear_bit_unlock(tag, &hba->lrb_in_use);
		ufshcd_release_all(hba);
		ufshcd_vops_pm_qos_req_end(hba, cmd->request, true);
		ufshcd_vops_crypto_engine_cfg_end(hba, lrbp, cmd->request);
		dev_err(hba->dev, "%s: failed sending command, %d\n",
							__func__, err);
		err = DID_ERROR;
		goto out;
	}

out_unlock:
	spin_unlock_irqrestore(hba->host->host_lock, flags);
out:
	if (has_read_lock)
		ufshcd_put_read_lock(hba);
	return err;
}

static int ufshcd_compose_dev_cmd(struct ufs_hba *hba,
		struct ufshcd_lrb *lrbp, enum dev_cmd_type cmd_type, int tag)
{
	lrbp->cmd = NULL;
	lrbp->sense_bufflen = 0;
	lrbp->sense_buffer = NULL;
	lrbp->task_tag = tag;
	lrbp->lun = 0; /* device management cmd is not specific to any LUN */
	lrbp->command_type = UTP_CMD_TYPE_DEV_MANAGE;
	lrbp->intr_cmd = true; /* No interrupt aggregation */
	hba->dev_cmd.type = cmd_type;

	return ufshcd_compose_upiu(hba, lrbp);
}

static int
ufshcd_clear_cmd(struct ufs_hba *hba, int tag)
{
	int err = 0;
	unsigned long flags;
	u32 mask = 1 << tag;

	/* clear outstanding transaction before retry */
	spin_lock_irqsave(hba->host->host_lock, flags);
	ufshcd_utrl_clear(hba, tag);
	spin_unlock_irqrestore(hba->host->host_lock, flags);

	/*
	 * wait for for h/w to clear corresponding bit in door-bell.
	 * max. wait is 1 sec.
	 */
	err = ufshcd_wait_for_register(hba,
			REG_UTP_TRANSFER_REQ_DOOR_BELL,
			mask, ~mask, 1000, 1000, true);

	return err;
}

static int
ufshcd_check_query_response(struct ufs_hba *hba, struct ufshcd_lrb *lrbp)
{
	struct ufs_query_res *query_res = &hba->dev_cmd.query.response;

	/* Get the UPIU response */
	query_res->response = ufshcd_get_rsp_upiu_result(lrbp->ucd_rsp_ptr) >>
				UPIU_RSP_CODE_OFFSET;
	return query_res->response;
}

/**
 * ufshcd_dev_cmd_completion() - handles device management command responses
 * @hba: per adapter instance
 * @lrbp: pointer to local reference block
 */
static int
ufshcd_dev_cmd_completion(struct ufs_hba *hba, struct ufshcd_lrb *lrbp)
{
	int resp;
	int err = 0;

	hba->ufs_stats.last_hibern8_exit_tstamp = ktime_set(0, 0);
	resp = ufshcd_get_req_rsp(lrbp->ucd_rsp_ptr);

	switch (resp) {
	case UPIU_TRANSACTION_NOP_IN:
		if (hba->dev_cmd.type != DEV_CMD_TYPE_NOP) {
			err = -EINVAL;
			dev_err(hba->dev, "%s: unexpected response %x\n",
					__func__, resp);
		}
		break;
	case UPIU_TRANSACTION_QUERY_RSP:
		err = ufshcd_check_query_response(hba, lrbp);
		if (!err)
			err = ufshcd_copy_query_response(hba, lrbp);
		break;
	case UPIU_TRANSACTION_REJECT_UPIU:
		/* TODO: handle Reject UPIU Response */
		err = -EPERM;
		dev_err(hba->dev, "%s: Reject UPIU not fully implemented\n",
				__func__);
		break;
	default:
		err = -EINVAL;
		dev_err(hba->dev, "%s: Invalid device management cmd response: %x\n",
				__func__, resp);
		break;
	}

	return err;
}

static int ufshcd_wait_for_dev_cmd(struct ufs_hba *hba,
		struct ufshcd_lrb *lrbp, int max_timeout)
{
	int err = 0;
	unsigned long time_left;
	unsigned long flags;

	time_left = wait_for_completion_timeout(hba->dev_cmd.complete,
			msecs_to_jiffies(max_timeout));

	spin_lock_irqsave(hba->host->host_lock, flags);
	hba->dev_cmd.complete = NULL;
	if (likely(time_left)) {
		err = ufshcd_get_tr_ocs(lrbp);
		if (!err)
			err = ufshcd_dev_cmd_completion(hba, lrbp);
	}
	spin_unlock_irqrestore(hba->host->host_lock, flags);

	if (!time_left) {
		err = -ETIMEDOUT;
		dev_dbg(hba->dev, "%s: dev_cmd request timedout, tag %d\n",
			__func__, lrbp->task_tag);
		if (!ufshcd_clear_cmd(hba, lrbp->task_tag))
			/* successfully cleared the command, retry if needed */
			err = -EAGAIN;
		/*
		 * in case of an error, after clearing the doorbell,
		 * we also need to clear the outstanding_request
		 * field in hba
		 */
		ufshcd_outstanding_req_clear(hba, lrbp->task_tag);
	}

	if (err)
		ufsdbg_set_err_state(hba);

	return err;
}

/**
 * ufshcd_get_dev_cmd_tag - Get device management command tag
 * @hba: per-adapter instance
 * @tag: pointer to variable with available slot value
 *
 * Get a free slot and lock it until device management command
 * completes.
 *
 * Returns false if free slot is unavailable for locking, else
 * return true with tag value in @tag.
 */
static bool ufshcd_get_dev_cmd_tag(struct ufs_hba *hba, int *tag_out)
{
	int tag;
	bool ret = false;
	unsigned long tmp;

	if (!tag_out)
		goto out;

	do {
		tmp = ~hba->lrb_in_use;
		tag = find_last_bit(&tmp, hba->nutrs);
		if (tag >= hba->nutrs)
			goto out;
	} while (test_and_set_bit_lock(tag, &hba->lrb_in_use));

	*tag_out = tag;
	ret = true;
out:
	return ret;
}

static inline void ufshcd_put_dev_cmd_tag(struct ufs_hba *hba, int tag)
{
	clear_bit_unlock(tag, &hba->lrb_in_use);
}

/**
 * ufshcd_exec_dev_cmd - API for sending device management requests
 * @hba - UFS hba
 * @cmd_type - specifies the type (NOP, Query...)
 * @timeout - time in seconds
 *
 * NOTE: Since there is only one available tag for device management commands,
 * it is expected you hold the hba->dev_cmd.lock mutex.
 */
static int ufshcd_exec_dev_cmd(struct ufs_hba *hba,
		enum dev_cmd_type cmd_type, int timeout)
{
	struct ufshcd_lrb *lrbp;
	int err;
	int tag;
	struct completion wait;
	unsigned long flags;

	/*
	 * May get invoked from shutdown and IOCTL contexts.
	 * In shutdown context, it comes in with lock acquired.
	 */
	if (!ufshcd_is_shutdown_ongoing(hba))
		down_read(&hba->lock);

	/*
	 * Get free slot, sleep if slots are unavailable.
	 * Even though we use wait_event() which sleeps indefinitely,
	 * the maximum wait time is bounded by SCSI request timeout.
	 */
	wait_event(hba->dev_cmd.tag_wq, ufshcd_get_dev_cmd_tag(hba, &tag));

	init_completion(&wait);
	lrbp = &hba->lrb[tag];
	WARN_ON(lrbp->cmd);
	err = ufshcd_compose_dev_cmd(hba, lrbp, cmd_type, tag);
	if (unlikely(err))
		goto out_put_tag;

	hba->dev_cmd.complete = &wait;

	/* Make sure descriptors are ready before ringing the doorbell */
	wmb();
	spin_lock_irqsave(hba->host->host_lock, flags);
	err = ufshcd_send_command(hba, tag);
	spin_unlock_irqrestore(hba->host->host_lock, flags);
	if (err) {
		dev_err(hba->dev, "%s: failed sending command, %d\n",
							__func__, err);
		goto out_put_tag;
	}
	err = ufshcd_wait_for_dev_cmd(hba, lrbp, timeout);

out_put_tag:
	ufshcd_put_dev_cmd_tag(hba, tag);
	wake_up(&hba->dev_cmd.tag_wq);
	if (!ufshcd_is_shutdown_ongoing(hba))
		up_read(&hba->lock);
	return err;
}

/**
 * ufshcd_init_query() - init the query response and request parameters
 * @hba: per-adapter instance
 * @request: address of the request pointer to be initialized
 * @response: address of the response pointer to be initialized
 * @opcode: operation to perform
 * @idn: flag idn to access
 * @index: LU number to access
 * @selector: query/flag/descriptor further identification
 */
static inline void ufshcd_init_query(struct ufs_hba *hba,
		struct ufs_query_req **request, struct ufs_query_res **response,
		enum query_opcode opcode, u8 idn, u8 index, u8 selector)
{
	int idn_t = (int)idn;

	ufsdbg_error_inject_dispatcher(hba,
		ERR_INJECT_QUERY, idn_t, (int *)&idn_t);
	idn = idn_t;

	*request = &hba->dev_cmd.query.request;
	*response = &hba->dev_cmd.query.response;
	memset(*request, 0, sizeof(struct ufs_query_req));
	memset(*response, 0, sizeof(struct ufs_query_res));
	(*request)->upiu_req.opcode = opcode;
	(*request)->upiu_req.idn = idn;
	(*request)->upiu_req.index = index;
	(*request)->upiu_req.selector = selector;

	ufshcd_update_query_stats(hba, opcode, idn);
}

static int ufshcd_query_flag_retry(struct ufs_hba *hba,
	enum query_opcode opcode, enum flag_idn idn, bool *flag_res)
{
	int ret;
	int retries;

	for (retries = 0; retries < QUERY_REQ_RETRIES; retries++) {
		ret = ufshcd_query_flag(hba, opcode, idn, flag_res);
		if (ret)
			dev_dbg(hba->dev,
				"%s: failed with error %d, retries %d\n",
				__func__, ret, retries);
		else
			break;
	}

	if (ret)
		dev_err(hba->dev,
			"%s: query attribute, opcode %d, idn %d, failed with error %d after %d retires\n",
			__func__, opcode, idn, ret, retries);
	return ret;
}

/**
 * ufshcd_query_flag() - API function for sending flag query requests
 * hba: per-adapter instance
 * query_opcode: flag query to perform
 * idn: flag idn to access
 * flag_res: the flag value after the query request completes
 *
 * Returns 0 for success, non-zero in case of failure
 */
int ufshcd_query_flag(struct ufs_hba *hba, enum query_opcode opcode,
			enum flag_idn idn, bool *flag_res)
{
	struct ufs_query_req *request = NULL;
	struct ufs_query_res *response = NULL;
	int err, index = 0, selector = 0;
	int timeout = QUERY_REQ_TIMEOUT;

	BUG_ON(!hba);

	ufshcd_hold_all(hba);
	mutex_lock(&hba->dev_cmd.lock);
	ufshcd_init_query(hba, &request, &response, opcode, idn, index,
			selector);

	switch (opcode) {
	case UPIU_QUERY_OPCODE_SET_FLAG:
	case UPIU_QUERY_OPCODE_CLEAR_FLAG:
	case UPIU_QUERY_OPCODE_TOGGLE_FLAG:
		request->query_func = UPIU_QUERY_FUNC_STANDARD_WRITE_REQUEST;
		break;
	case UPIU_QUERY_OPCODE_READ_FLAG:
		request->query_func = UPIU_QUERY_FUNC_STANDARD_READ_REQUEST;
		if (!flag_res) {
			/* No dummy reads */
			dev_err(hba->dev, "%s: Invalid argument for read request\n",
					__func__);
			err = -EINVAL;
			goto out_unlock;
		}
		break;
	default:
		dev_err(hba->dev,
			"%s: Expected query flag opcode but got = %d\n",
			__func__, opcode);
		err = -EINVAL;
		goto out_unlock;
	}

	err = ufshcd_exec_dev_cmd(hba, DEV_CMD_TYPE_QUERY, timeout);

	if (err) {
		dev_err(hba->dev,
			"%s: Sending flag query for idn %d failed, err = %d\n",
			__func__, request->upiu_req.idn, err);
		goto out_unlock;
	}

	if (flag_res)
		*flag_res = (be32_to_cpu(response->upiu_res.value) &
				MASK_QUERY_UPIU_FLAG_LOC) & 0x1;

out_unlock:
	mutex_unlock(&hba->dev_cmd.lock);
	ufshcd_release_all(hba);
	return err;
}
EXPORT_SYMBOL(ufshcd_query_flag);

/**
 * ufshcd_query_attr - API function for sending attribute requests
 * hba: per-adapter instance
 * opcode: attribute opcode
 * idn: attribute idn to access
 * index: index field
 * selector: selector field
 * attr_val: the attribute value after the query request completes
 *
 * Returns 0 for success, non-zero in case of failure
*/
int ufshcd_query_attr(struct ufs_hba *hba, enum query_opcode opcode,
			enum attr_idn idn, u8 index, u8 selector, u32 *attr_val)
{
	struct ufs_query_req *request = NULL;
	struct ufs_query_res *response = NULL;
	int err;

	BUG_ON(!hba);

	ufshcd_hold_all(hba);
	if (!attr_val) {
		dev_err(hba->dev, "%s: attribute value required for opcode 0x%x\n",
				__func__, opcode);
		err = -EINVAL;
		goto out;
	}

	mutex_lock(&hba->dev_cmd.lock);
	ufshcd_init_query(hba, &request, &response, opcode, idn, index,
			selector);

	switch (opcode) {
	case UPIU_QUERY_OPCODE_WRITE_ATTR:
		request->query_func = UPIU_QUERY_FUNC_STANDARD_WRITE_REQUEST;
		request->upiu_req.value = cpu_to_be32(*attr_val);
		break;
	case UPIU_QUERY_OPCODE_READ_ATTR:
		request->query_func = UPIU_QUERY_FUNC_STANDARD_READ_REQUEST;
		break;
	default:
		dev_err(hba->dev, "%s: Expected query attr opcode but got = 0x%.2x\n",
				__func__, opcode);
		err = -EINVAL;
		goto out_unlock;
	}

	err = ufshcd_exec_dev_cmd(hba, DEV_CMD_TYPE_QUERY, QUERY_REQ_TIMEOUT);

	if (err) {
		dev_err(hba->dev, "%s: opcode 0x%.2x for idn %d failed, index %d, err = %d\n",
				__func__, opcode,
				request->upiu_req.idn, index, err);
		goto out_unlock;
	}

	*attr_val = be32_to_cpu(response->upiu_res.value);

out_unlock:
	mutex_unlock(&hba->dev_cmd.lock);
out:
	ufshcd_release_all(hba);
	return err;
}
EXPORT_SYMBOL(ufshcd_query_attr);

/**
 * ufshcd_query_attr_retry() - API function for sending query
 * attribute with retries
 * @hba: per-adapter instance
 * @opcode: attribute opcode
 * @idn: attribute idn to access
 * @index: index field
 * @selector: selector field
 * @attr_val: the attribute value after the query request
 * completes
 *
 * Returns 0 for success, non-zero in case of failure
*/
static int ufshcd_query_attr_retry(struct ufs_hba *hba,
	enum query_opcode opcode, enum attr_idn idn, u8 index, u8 selector,
	u32 *attr_val)
{
	int ret = 0;
	u32 retries;

	 for (retries = QUERY_REQ_RETRIES; retries > 0; retries--) {
		ret = ufshcd_query_attr(hba, opcode, idn, index,
						selector, attr_val);
		if (ret)
			dev_dbg(hba->dev, "%s: failed with error %d, retries %d\n",
				__func__, ret, retries);
		else
			break;
	}

	if (ret)
		dev_err(hba->dev,
			"%s: query attribute, idn %d, failed with error %d after %d retires\n",
			__func__, idn, ret, retries);
	return ret;
}

static int __ufshcd_query_descriptor(struct ufs_hba *hba,
			enum query_opcode opcode, enum desc_idn idn, u8 index,
			u8 selector, u8 *desc_buf, int *buf_len)
{
	struct ufs_query_req *request = NULL;
	struct ufs_query_res *response = NULL;
	int err;

	BUG_ON(!hba);

	ufshcd_hold_all(hba);
	if (!desc_buf) {
		dev_err(hba->dev, "%s: descriptor buffer required for opcode 0x%x\n",
				__func__, opcode);
		err = -EINVAL;
		goto out;
	}

	if (*buf_len <= QUERY_DESC_MIN_SIZE || *buf_len > QUERY_DESC_MAX_SIZE) {
		dev_err(hba->dev, "%s: descriptor buffer size (%d) is out of range\n",
				__func__, *buf_len);
		err = -EINVAL;
		goto out;
	}

	mutex_lock(&hba->dev_cmd.lock);
	ufshcd_init_query(hba, &request, &response, opcode, idn, index,
			selector);
	hba->dev_cmd.query.descriptor = desc_buf;
	request->upiu_req.length = cpu_to_be16(*buf_len);

	switch (opcode) {
	case UPIU_QUERY_OPCODE_WRITE_DESC:
		request->query_func = UPIU_QUERY_FUNC_STANDARD_WRITE_REQUEST;
		break;
	case UPIU_QUERY_OPCODE_READ_DESC:
		request->query_func = UPIU_QUERY_FUNC_STANDARD_READ_REQUEST;
		break;
	default:
		dev_err(hba->dev,
				"%s: Expected query descriptor opcode but got = 0x%.2x\n",
				__func__, opcode);
		err = -EINVAL;
		goto out_unlock;
	}

	err = ufshcd_exec_dev_cmd(hba, DEV_CMD_TYPE_QUERY, QUERY_REQ_TIMEOUT);

	if (err) {
		dev_err(hba->dev, "%s: opcode 0x%.2x for idn %d failed, index %d, err = %d\n",
				__func__, opcode,
				request->upiu_req.idn, index, err);
		goto out_unlock;
	}

	hba->dev_cmd.query.descriptor = NULL;
	*buf_len = be16_to_cpu(response->upiu_res.length);

out_unlock:
	mutex_unlock(&hba->dev_cmd.lock);
out:
	ufshcd_release_all(hba);
	return err;
}

/**
 * ufshcd_query_descriptor - API function for sending descriptor requests
 * hba: per-adapter instance
 * opcode: attribute opcode
 * idn: attribute idn to access
 * index: index field
 * selector: selector field
 * desc_buf: the buffer that contains the descriptor
 * buf_len: length parameter passed to the device
 *
 * Returns 0 for success, non-zero in case of failure.
 * The buf_len parameter will contain, on return, the length parameter
 * received on the response.
 */
int ufshcd_query_descriptor(struct ufs_hba *hba,
			enum query_opcode opcode, enum desc_idn idn, u8 index,
			u8 selector, u8 *desc_buf, int *buf_len)
{
	int err;
	int retries;

	for (retries = QUERY_REQ_RETRIES; retries > 0; retries--) {
		err = __ufshcd_query_descriptor(hba, opcode, idn, index,
						selector, desc_buf, buf_len);
		if (!err || err == -EINVAL)
			break;
	}

	return err;
}
EXPORT_SYMBOL(ufshcd_query_descriptor);

/**
 * ufshcd_read_desc_param - read the specified descriptor parameter
 * @hba: Pointer to adapter instance
 * @desc_id: descriptor idn value
 * @desc_index: descriptor index
 * @param_offset: offset of the parameter to read
 * @param_read_buf: pointer to buffer where parameter would be read
 * @param_size: sizeof(param_read_buf)
 *
 * Return 0 in case of success, non-zero otherwise
 */
static int ufshcd_read_desc_param(struct ufs_hba *hba,
				  enum desc_idn desc_id,
				  int desc_index,
				  u32 param_offset,
				  u8 *param_read_buf,
				  u32 param_size)
{
	int ret;
	u8 *desc_buf;
	u32 buff_len;
	bool is_kmalloc = true;

	/* safety checks */
	if (desc_id >= QUERY_DESC_IDN_MAX)
		return -EINVAL;

	buff_len = ufs_query_desc_max_size[desc_id];
	if ((param_offset + param_size) > buff_len)
		return -EINVAL;

	if (!param_offset && (param_size == buff_len)) {
		/* memory space already available to hold full descriptor */
		desc_buf = param_read_buf;
		is_kmalloc = false;
	} else {
		/* allocate memory to hold full descriptor */
		desc_buf = kmalloc(buff_len, GFP_KERNEL);
		if (!desc_buf)
			return -ENOMEM;
	}

	ret = ufshcd_query_descriptor(hba, UPIU_QUERY_OPCODE_READ_DESC,
				      desc_id, desc_index, 0, desc_buf,
				      &buff_len);

	if (ret) {
		dev_err(hba->dev, "%s: Failed reading descriptor. desc_id %d, desc_index %d, param_offset %d, ret %d",
			__func__, desc_id, desc_index, param_offset, ret);

		goto out;
	}

	/* Sanity check */
	if (desc_buf[QUERY_DESC_DESC_TYPE_OFFSET] != desc_id) {
		dev_err(hba->dev, "%s: invalid desc_id %d in descriptor header",
			__func__, desc_buf[QUERY_DESC_DESC_TYPE_OFFSET]);
		ret = -EINVAL;
		goto out;
	}

	/*
	 * While reading variable size descriptors (like string descriptor),
	 * some UFS devices may report the "LENGTH" (field in "Transaction
	 * Specific fields" of Query Response UPIU) same as what was requested
	 * in Query Request UPIU instead of reporting the actual size of the
	 * variable size descriptor.
	 * Although it's safe to ignore the "LENGTH" field for variable size
	 * descriptors as we can always derive the length of the descriptor from
	 * the descriptor header fields. Hence this change impose the length
	 * match check only for fixed size descriptors (for which we always
	 * request the correct size as part of Query Request UPIU).
	 */
	if ((desc_id != QUERY_DESC_IDN_STRING) &&
	    (buff_len != desc_buf[QUERY_DESC_LENGTH_OFFSET])) {
		dev_err(hba->dev, "%s: desc_buf length mismatch: buff_len %d, buff_len(desc_header) %d",
			__func__, buff_len, desc_buf[QUERY_DESC_LENGTH_OFFSET]);
		ret = -EINVAL;
		goto out;
	}

	if (is_kmalloc)
		memcpy(param_read_buf, &desc_buf[param_offset], param_size);
out:
	if (is_kmalloc)
		kfree(desc_buf);
	return ret;
}

static inline int ufshcd_read_desc(struct ufs_hba *hba,
				   enum desc_idn desc_id,
				   int desc_index,
				   u8 *buf,
				   u32 size)
{
	return ufshcd_read_desc_param(hba, desc_id, desc_index, 0, buf, size);
}

static inline int ufshcd_read_power_desc(struct ufs_hba *hba,
					 u8 *buf,
					 u32 size)
{
	return ufshcd_read_desc(hba, QUERY_DESC_IDN_POWER, 0, buf, size);
}

int ufshcd_read_device_desc(struct ufs_hba *hba, u8 *buf, u32 size)
{
	return ufshcd_read_desc(hba, QUERY_DESC_IDN_DEVICE, 0, buf, size);
}

/**
 * ufshcd_read_string_desc - read string descriptor
 * @hba: pointer to adapter instance
 * @desc_index: descriptor index
 * @buf: pointer to buffer where descriptor would be read
 * @size: size of buf
 * @ascii: if true convert from unicode to ascii characters
 *
 * Return 0 in case of success, non-zero otherwise
 */
int ufshcd_read_string_desc(struct ufs_hba *hba, int desc_index, u8 *buf,
				u32 size, bool ascii)
{
	int err = 0;

	err = ufshcd_read_desc(hba,
				QUERY_DESC_IDN_STRING, desc_index, buf, size);

	if (err) {
		dev_err(hba->dev, "%s: reading String Desc failed after %d retries. err = %d\n",
			__func__, QUERY_REQ_RETRIES, err);
		goto out;
	}

	if (ascii) {
		int desc_len;
		int ascii_len;
		int i;
		char *buff_ascii;

		desc_len = buf[0];
		/* remove header and divide by 2 to move from UTF16 to UTF8 */
		ascii_len = (desc_len - QUERY_DESC_HDR_SIZE) / 2 + 1;
		if (size < ascii_len + QUERY_DESC_HDR_SIZE) {
			dev_err(hba->dev, "%s: buffer allocated size is too small\n",
					__func__);
			err = -ENOMEM;
			goto out;
		}

		buff_ascii = kmalloc(ascii_len, GFP_KERNEL);
		if (!buff_ascii) {
			dev_err(hba->dev, "%s: Failed allocating %d bytes\n",
					__func__, ascii_len);
			err = -ENOMEM;
			goto out_free_buff;
		}

		/*
		 * the descriptor contains string in UTF16 format
		 * we need to convert to utf-8 so it can be displayed
		 */
		utf16s_to_utf8s((wchar_t *)&buf[QUERY_DESC_HDR_SIZE],
				desc_len - QUERY_DESC_HDR_SIZE,
				UTF16_BIG_ENDIAN, buff_ascii, ascii_len);

		/* replace non-printable or non-ASCII characters with spaces */
		for (i = 0; i < ascii_len; i++)
			ufshcd_remove_non_printable(&buff_ascii[i]);

		memset(buf + QUERY_DESC_HDR_SIZE, 0,
				size - QUERY_DESC_HDR_SIZE);
		memcpy(buf + QUERY_DESC_HDR_SIZE, buff_ascii, ascii_len);
		buf[QUERY_DESC_LENGTH_OFFSET] = ascii_len + QUERY_DESC_HDR_SIZE;
out_free_buff:
		kfree(buff_ascii);
	}
out:
	return err;
}

/**
 * ufshcd_read_unit_desc_param - read the specified unit descriptor parameter
 * @hba: Pointer to adapter instance
 * @lun: lun id
 * @param_offset: offset of the parameter to read
 * @param_read_buf: pointer to buffer where parameter would be read
 * @param_size: sizeof(param_read_buf)
 *
 * Return 0 in case of success, non-zero otherwise
 */
static inline int ufshcd_read_unit_desc_param(struct ufs_hba *hba,
					      int lun,
					      enum unit_desc_param param_offset,
					      u8 *param_read_buf,
					      u32 param_size)
{
	/*
	 * Unit descriptors are only available for general purpose LUs (LUN id
	 * from 0 to 7) and RPMB Well known LU.
	 */
	if (!ufs_is_valid_unit_desc_lun(lun))
		return -EOPNOTSUPP;

	return ufshcd_read_desc_param(hba, QUERY_DESC_IDN_UNIT, lun,
				      param_offset, param_read_buf, param_size);
}

/**
 * ufshcd_memory_alloc - allocate memory for host memory space data structures
 * @hba: per adapter instance
 *
 * 1. Allocate DMA memory for Command Descriptor array
 *	Each command descriptor consist of Command UPIU, Response UPIU and PRDT
 * 2. Allocate DMA memory for UTP Transfer Request Descriptor List (UTRDL).
 * 3. Allocate DMA memory for UTP Task Management Request Descriptor List
 *	(UTMRDL)
 * 4. Allocate memory for local reference block(lrb).
 *
 * Returns 0 for success, non-zero in case of failure
 */
static int ufshcd_memory_alloc(struct ufs_hba *hba)
{
	size_t utmrdl_size, utrdl_size, ucdl_size;

	/* Allocate memory for UTP command descriptors */
	ucdl_size = (sizeof(struct utp_transfer_cmd_desc) * hba->nutrs);
	hba->ucdl_base_addr = dmam_alloc_coherent(hba->dev,
						  ucdl_size,
						  &hba->ucdl_dma_addr,
						  GFP_KERNEL);

	/*
	 * UFSHCI requires UTP command descriptor to be 128 byte aligned.
	 * make sure hba->ucdl_dma_addr is aligned to PAGE_SIZE
	 * if hba->ucdl_dma_addr is aligned to PAGE_SIZE, then it will
	 * be aligned to 128 bytes as well
	 */
	if (!hba->ucdl_base_addr ||
	    WARN_ON(hba->ucdl_dma_addr & (PAGE_SIZE - 1))) {
		dev_err(hba->dev,
			"Command Descriptor Memory allocation failed\n");
		goto out;
	}

	/*
	 * Allocate memory for UTP Transfer descriptors
	 * UFSHCI requires 1024 byte alignment of UTRD
	 */
	utrdl_size = (sizeof(struct utp_transfer_req_desc) * hba->nutrs);
	hba->utrdl_base_addr = dmam_alloc_coherent(hba->dev,
						   utrdl_size,
						   &hba->utrdl_dma_addr,
						   GFP_KERNEL);
	if (!hba->utrdl_base_addr ||
	    WARN_ON(hba->utrdl_dma_addr & (PAGE_SIZE - 1))) {
		dev_err(hba->dev,
			"Transfer Descriptor Memory allocation failed\n");
		goto out;
	}

	/*
	 * Allocate memory for UTP Task Management descriptors
	 * UFSHCI requires 1024 byte alignment of UTMRD
	 */
	utmrdl_size = sizeof(struct utp_task_req_desc) * hba->nutmrs;
	hba->utmrdl_base_addr = dmam_alloc_coherent(hba->dev,
						    utmrdl_size,
						    &hba->utmrdl_dma_addr,
						    GFP_KERNEL);
	if (!hba->utmrdl_base_addr ||
	    WARN_ON(hba->utmrdl_dma_addr & (PAGE_SIZE - 1))) {
		dev_err(hba->dev,
		"Task Management Descriptor Memory allocation failed\n");
		goto out;
	}

	/* Allocate memory for local reference block */
	hba->lrb = devm_kzalloc(hba->dev,
				hba->nutrs * sizeof(struct ufshcd_lrb),
				GFP_KERNEL);
	if (!hba->lrb) {
		dev_err(hba->dev, "LRB Memory allocation failed\n");
		goto out;
	}
	return 0;
out:
	return -ENOMEM;
}

/**
 * ufshcd_host_memory_configure - configure local reference block with
 *				memory offsets
 * @hba: per adapter instance
 *
 * Configure Host memory space
 * 1. Update Corresponding UTRD.UCDBA and UTRD.UCDBAU with UCD DMA
 * address.
 * 2. Update each UTRD with Response UPIU offset, Response UPIU length
 * and PRDT offset.
 * 3. Save the corresponding addresses of UTRD, UCD.CMD, UCD.RSP and UCD.PRDT
 * into local reference block.
 */
static void ufshcd_host_memory_configure(struct ufs_hba *hba)
{
	struct utp_transfer_cmd_desc *cmd_descp;
	struct utp_transfer_req_desc *utrdlp;
	dma_addr_t cmd_desc_dma_addr;
	dma_addr_t cmd_desc_element_addr;
	u16 response_offset;
	u16 prdt_offset;
	int cmd_desc_size;
	int i;

	utrdlp = hba->utrdl_base_addr;
	cmd_descp = hba->ucdl_base_addr;

	response_offset =
		offsetof(struct utp_transfer_cmd_desc, response_upiu);
	prdt_offset =
		offsetof(struct utp_transfer_cmd_desc, prd_table);

	cmd_desc_size = sizeof(struct utp_transfer_cmd_desc);
	cmd_desc_dma_addr = hba->ucdl_dma_addr;

	for (i = 0; i < hba->nutrs; i++) {
		/* Configure UTRD with command descriptor base address */
		cmd_desc_element_addr =
				(cmd_desc_dma_addr + (cmd_desc_size * i));
		utrdlp[i].command_desc_base_addr_lo =
				cpu_to_le32(lower_32_bits(cmd_desc_element_addr));
		utrdlp[i].command_desc_base_addr_hi =
				cpu_to_le32(upper_32_bits(cmd_desc_element_addr));

		/* Response upiu and prdt offset should be in double words */
		utrdlp[i].response_upiu_offset =
				cpu_to_le16((response_offset >> 2));
		utrdlp[i].prd_table_offset =
				cpu_to_le16((prdt_offset >> 2));
		utrdlp[i].response_upiu_length =
				cpu_to_le16(ALIGNED_UPIU_SIZE >> 2);

		hba->lrb[i].utr_descriptor_ptr = (utrdlp + i);
		hba->lrb[i].utrd_dma_addr = hba->utrdl_dma_addr +
				(i * sizeof(struct utp_transfer_req_desc));
		hba->lrb[i].ucd_req_ptr =
			(struct utp_upiu_req *)(cmd_descp + i);
		hba->lrb[i].ucd_req_dma_addr = cmd_desc_element_addr;
		hba->lrb[i].ucd_rsp_ptr =
			(struct utp_upiu_rsp *)cmd_descp[i].response_upiu;
		hba->lrb[i].ucd_rsp_dma_addr = cmd_desc_element_addr +
				response_offset;
		hba->lrb[i].ucd_prdt_ptr =
			(struct ufshcd_sg_entry *)cmd_descp[i].prd_table;
		hba->lrb[i].ucd_prdt_dma_addr = cmd_desc_element_addr +
				prdt_offset;
	}
}

/**
 * ufshcd_dme_link_startup - Notify Unipro to perform link startup
 * @hba: per adapter instance
 *
 * UIC_CMD_DME_LINK_STARTUP command must be issued to Unipro layer,
 * in order to initialize the Unipro link startup procedure.
 * Once the Unipro links are up, the device connected to the controller
 * is detected.
 *
 * Returns 0 on success, non-zero value on failure
 */
static int ufshcd_dme_link_startup(struct ufs_hba *hba)
{
	struct uic_command uic_cmd = {0};
	int ret;

	uic_cmd.command = UIC_CMD_DME_LINK_STARTUP;

	ret = ufshcd_send_uic_cmd(hba, &uic_cmd);
	if (ret)
		dev_dbg(hba->dev,
			"dme-link-startup: error code %d\n", ret);
	return ret;
}

static inline void ufshcd_add_delay_before_dme_cmd(struct ufs_hba *hba)
{
	#define MIN_DELAY_BEFORE_DME_CMDS_US	1000
	unsigned long min_sleep_time_us;

	if (!(hba->quirks & UFSHCD_QUIRK_DELAY_BEFORE_DME_CMDS))
		return;

	/*
	 * last_dme_cmd_tstamp will be 0 only for 1st call to
	 * this function
	 */
	if (unlikely(!ktime_to_us(hba->last_dme_cmd_tstamp))) {
		min_sleep_time_us = MIN_DELAY_BEFORE_DME_CMDS_US;
	} else {
		unsigned long delta =
			(unsigned long) ktime_to_us(
				ktime_sub(ktime_get(),
				hba->last_dme_cmd_tstamp));

		if (delta < MIN_DELAY_BEFORE_DME_CMDS_US)
			min_sleep_time_us =
				MIN_DELAY_BEFORE_DME_CMDS_US - delta;
		else
			return; /* no more delay required */
	}

	/* allow sleep for extra 50us if needed */
	usleep_range(min_sleep_time_us, min_sleep_time_us + 50);
}

static inline void ufshcd_save_tstamp_of_last_dme_cmd(
			struct ufs_hba *hba)
{
	if (hba->quirks & UFSHCD_QUIRK_DELAY_BEFORE_DME_CMDS)
		hba->last_dme_cmd_tstamp = ktime_get();
}

/**
 * ufshcd_dme_set_attr - UIC command for DME_SET, DME_PEER_SET
 * @hba: per adapter instance
 * @attr_sel: uic command argument1
 * @attr_set: attribute set type as uic command argument2
 * @mib_val: setting value as uic command argument3
 * @peer: indicate whether peer or local
 *
 * Returns 0 on success, non-zero value on failure
 */
int ufshcd_dme_set_attr(struct ufs_hba *hba, u32 attr_sel,
			u8 attr_set, u32 mib_val, u8 peer)
{
	struct uic_command uic_cmd = {0};
	static const char *const action[] = {
		"dme-set",
		"dme-peer-set"
	};
	const char *set = action[!!peer];
	int ret;
	int retries = UFS_UIC_COMMAND_RETRIES;

	ufsdbg_error_inject_dispatcher(hba,
		ERR_INJECT_DME_ATTR, attr_sel, &attr_sel);

	uic_cmd.command = peer ?
		UIC_CMD_DME_PEER_SET : UIC_CMD_DME_SET;
	uic_cmd.argument1 = attr_sel;
	uic_cmd.argument2 = UIC_ARG_ATTR_TYPE(attr_set);
	uic_cmd.argument3 = mib_val;

	do {
		/* for peer attributes we retry upon failure */
		ret = ufshcd_send_uic_cmd(hba, &uic_cmd);
		if (ret)
			dev_dbg(hba->dev, "%s: attr-id 0x%x val 0x%x error code %d\n",
				set, UIC_GET_ATTR_ID(attr_sel), mib_val, ret);
	} while (ret && peer && --retries);

	if (ret)
		dev_err(hba->dev, "%s: attr-id 0x%x val 0x%x failed %d retries\n",
			set, UIC_GET_ATTR_ID(attr_sel), mib_val,
			UFS_UIC_COMMAND_RETRIES - retries);

	return ret;
}
EXPORT_SYMBOL_GPL(ufshcd_dme_set_attr);

/**
 * ufshcd_dme_get_attr - UIC command for DME_GET, DME_PEER_GET
 * @hba: per adapter instance
 * @attr_sel: uic command argument1
 * @mib_val: the value of the attribute as returned by the UIC command
 * @peer: indicate whether peer or local
 *
 * Returns 0 on success, non-zero value on failure
 */
int ufshcd_dme_get_attr(struct ufs_hba *hba, u32 attr_sel,
			u32 *mib_val, u8 peer)
{
	struct uic_command uic_cmd = {0};
	static const char *const action[] = {
		"dme-get",
		"dme-peer-get"
	};
	const char *get = action[!!peer];
	int ret;
	int retries = UFS_UIC_COMMAND_RETRIES;
	struct ufs_pa_layer_attr orig_pwr_info;
	struct ufs_pa_layer_attr temp_pwr_info;
	bool pwr_mode_change = false;

	if (peer && (hba->quirks & UFSHCD_QUIRK_DME_PEER_ACCESS_AUTO_MODE)) {
		orig_pwr_info = hba->pwr_info;
		temp_pwr_info = orig_pwr_info;

		if (orig_pwr_info.pwr_tx == FAST_MODE ||
		    orig_pwr_info.pwr_rx == FAST_MODE) {
			temp_pwr_info.pwr_tx = FASTAUTO_MODE;
			temp_pwr_info.pwr_rx = FASTAUTO_MODE;
			pwr_mode_change = true;
		} else if (orig_pwr_info.pwr_tx == SLOW_MODE ||
		    orig_pwr_info.pwr_rx == SLOW_MODE) {
			temp_pwr_info.pwr_tx = SLOWAUTO_MODE;
			temp_pwr_info.pwr_rx = SLOWAUTO_MODE;
			pwr_mode_change = true;
		}
		if (pwr_mode_change) {
			ret = ufshcd_change_power_mode(hba, &temp_pwr_info);
			if (ret)
				goto out;
		}
	}

	uic_cmd.command = peer ?
		UIC_CMD_DME_PEER_GET : UIC_CMD_DME_GET;

	ufsdbg_error_inject_dispatcher(hba,
		ERR_INJECT_DME_ATTR, attr_sel, &attr_sel);

	uic_cmd.argument1 = attr_sel;

	do {
		/* for peer attributes we retry upon failure */
		ret = ufshcd_send_uic_cmd(hba, &uic_cmd);
		if (ret)
			dev_dbg(hba->dev, "%s: attr-id 0x%x error code %d\n",
				get, UIC_GET_ATTR_ID(attr_sel), ret);
	} while (ret && peer && --retries);

	if (ret)
		dev_err(hba->dev, "%s: attr-id 0x%x failed %d retries\n",
			get, UIC_GET_ATTR_ID(attr_sel),
			UFS_UIC_COMMAND_RETRIES - retries);

	if (mib_val && !ret)
		*mib_val = uic_cmd.argument3;

	if (peer && (hba->quirks & UFSHCD_QUIRK_DME_PEER_ACCESS_AUTO_MODE)
	    && pwr_mode_change)
		ufshcd_change_power_mode(hba, &orig_pwr_info);
out:
	return ret;
}
EXPORT_SYMBOL_GPL(ufshcd_dme_get_attr);

/**
 * ufshcd_uic_pwr_ctrl - executes UIC commands (which affects the link power
 * state) and waits for it to take effect.
 *
 * @hba: per adapter instance
 * @cmd: UIC command to execute
 *
 * DME operations like DME_SET(PA_PWRMODE), DME_HIBERNATE_ENTER &
 * DME_HIBERNATE_EXIT commands take some time to take its effect on both host
 * and device UniPro link and hence it's final completion would be indicated by
 * dedicated status bits in Interrupt Status register (UPMS, UHES, UHXS) in
 * addition to normal UIC command completion Status (UCCS). This function only
 * returns after the relevant status bits indicate the completion.
 *
 * Returns 0 on success, non-zero value on failure
 */
static int ufshcd_uic_pwr_ctrl(struct ufs_hba *hba, struct uic_command *cmd)
{
	struct completion uic_async_done;
	unsigned long flags;
	u8 status;
	int ret;
	bool reenable_intr = false;

	mutex_lock(&hba->uic_cmd_mutex);
	init_completion(&uic_async_done);
	ufshcd_add_delay_before_dme_cmd(hba);

	spin_lock_irqsave(hba->host->host_lock, flags);
	hba->uic_async_done = &uic_async_done;
	if (ufshcd_readl(hba, REG_INTERRUPT_ENABLE) & UIC_COMMAND_COMPL) {
		ufshcd_disable_intr(hba, UIC_COMMAND_COMPL);
		/*
		 * Make sure UIC command completion interrupt is disabled before
		 * issuing UIC command.
		 */
		wmb();
		reenable_intr = true;
	}
	ret = __ufshcd_send_uic_cmd(hba, cmd, false);
	spin_unlock_irqrestore(hba->host->host_lock, flags);
	if (ret) {
		dev_err(hba->dev,
			"pwr ctrl cmd 0x%x with mode 0x%x uic error %d\n",
			cmd->command, cmd->argument3, ret);
		goto out;
	}

	if (!wait_for_completion_timeout(hba->uic_async_done,
					 msecs_to_jiffies(UIC_CMD_TIMEOUT))) {
		dev_err(hba->dev,
			"pwr ctrl cmd 0x%x with mode 0x%x completion timeout\n",
			cmd->command, cmd->argument3);
		ret = -ETIMEDOUT;
		goto out;
	}

	status = ufshcd_get_upmcrs(hba);
	if (status != PWR_LOCAL) {
		dev_err(hba->dev,
			"pwr ctrl cmd 0x%0x failed, host umpcrs:0x%x\n",
			cmd->command, status);
		ret = (status != PWR_OK) ? status : -1;
	}
out:
	if (ret) {
		ufsdbg_set_err_state(hba);
		ufshcd_print_host_state(hba);
		ufshcd_print_pwr_info(hba);
		ufshcd_print_host_regs(hba);
	}

	ufshcd_save_tstamp_of_last_dme_cmd(hba);
	spin_lock_irqsave(hba->host->host_lock, flags);
	hba->active_uic_cmd = NULL;
	hba->uic_async_done = NULL;
	if (reenable_intr)
		ufshcd_enable_intr(hba, UIC_COMMAND_COMPL);
	spin_unlock_irqrestore(hba->host->host_lock, flags);
	mutex_unlock(&hba->uic_cmd_mutex);
	return ret;
}

int ufshcd_wait_for_doorbell_clr(struct ufs_hba *hba, u64 wait_timeout_us)
{
	unsigned long flags;
	int ret = 0;
	u32 tm_doorbell;
	u32 tr_doorbell;
	bool timeout = false, do_last_check = false;
	ktime_t start;

	ufshcd_hold_all(hba);
	spin_lock_irqsave(hba->host->host_lock, flags);
	if (hba->ufshcd_state != UFSHCD_STATE_OPERATIONAL) {
		ret = -EBUSY;
		goto out;
	}

	/*
	 * Wait for all the outstanding tasks/transfer requests.
	 * Verify by checking the doorbell registers are clear.
	 */
	start = ktime_get();
	do {
		tm_doorbell = ufshcd_readl(hba, REG_UTP_TASK_REQ_DOOR_BELL);
		tr_doorbell = ufshcd_readl(hba, REG_UTP_TRANSFER_REQ_DOOR_BELL);
		if (!tm_doorbell && !tr_doorbell) {
			timeout = false;
			break;
		} else if (do_last_check) {
			break;
		}

		spin_unlock_irqrestore(hba->host->host_lock, flags);
		schedule();
		if (ktime_to_us(ktime_sub(ktime_get(), start)) >
		    wait_timeout_us) {
			timeout = true;
			/*
			 * We might have scheduled out for long time so make
			 * sure to check if doorbells are cleared by this time
			 * or not.
			 */
			do_last_check = true;
		}
		spin_lock_irqsave(hba->host->host_lock, flags);
	} while (tm_doorbell || tr_doorbell);

	if (timeout) {
		dev_err(hba->dev,
			"%s: timedout waiting for doorbell to clear (tm=0x%x, tr=0x%x)\n",
			__func__, tm_doorbell, tr_doorbell);
		ret = -EBUSY;
	}
out:
	spin_unlock_irqrestore(hba->host->host_lock, flags);
	ufshcd_release_all(hba);
	return ret;
}

/**
 * ufshcd_uic_change_pwr_mode - Perform the UIC power mode chage
 *				using DME_SET primitives.
 * @hba: per adapter instance
 * @mode: powr mode value
 *
 * Returns 0 on success, non-zero value on failure
 */
static int ufshcd_uic_change_pwr_mode(struct ufs_hba *hba, u8 mode)
{
	struct uic_command uic_cmd = {0};
	int ret;

	if (hba->quirks & UFSHCD_QUIRK_BROKEN_PA_RXHSUNTERMCAP) {
		ret = ufshcd_dme_set(hba,
				UIC_ARG_MIB_SEL(PA_RXHSUNTERMCAP, 0), 1);
		if (ret) {
			dev_err(hba->dev, "%s: failed to enable PA_RXHSUNTERMCAP ret %d\n",
						__func__, ret);
			goto out;
		}
	}

	uic_cmd.command = UIC_CMD_DME_SET;
	uic_cmd.argument1 = UIC_ARG_MIB(PA_PWRMODE);
	uic_cmd.argument3 = mode;
	ufshcd_hold_all(hba);
	ret = ufshcd_uic_pwr_ctrl(hba, &uic_cmd);
	ufshcd_release_all(hba);
out:
	return ret;
}

static int ufshcd_link_recovery(struct ufs_hba *hba)
{
	int ret = 0;
	unsigned long flags;

	/*
	 * Check if there is any race with fatal error handling.
	 * If so, wait for it to complete. Even though fatal error
	 * handling does reset and restore in some cases, don't assume
	 * anything out of it. We are just avoiding race here.
	 */
	do {
		spin_lock_irqsave(hba->host->host_lock, flags);
		if (!(work_pending(&hba->eh_work) ||
				hba->ufshcd_state == UFSHCD_STATE_RESET))
			break;
		spin_unlock_irqrestore(hba->host->host_lock, flags);
		dev_dbg(hba->dev, "%s: reset in progress\n", __func__);
		flush_work(&hba->eh_work);
	} while (1);


	/*
	 * we don't know if previous reset had really reset the host controller
	 * or not. So let's force reset here to be sure.
	 */
	hba->ufshcd_state = UFSHCD_STATE_ERROR;
	hba->force_host_reset = true;
	schedule_work(&hba->eh_work);

	/* wait for the reset work to finish */
	do {
		if (!(work_pending(&hba->eh_work) ||
				hba->ufshcd_state == UFSHCD_STATE_RESET))
			break;
		spin_unlock_irqrestore(hba->host->host_lock, flags);
		dev_dbg(hba->dev, "%s: reset in progress\n", __func__);
		flush_work(&hba->eh_work);
		spin_lock_irqsave(hba->host->host_lock, flags);
	} while (1);

	if (!((hba->ufshcd_state == UFSHCD_STATE_OPERATIONAL) &&
	      ufshcd_is_link_active(hba)))
		ret = -ENOLINK;
	spin_unlock_irqrestore(hba->host->host_lock, flags);

	return ret;
}

static int __ufshcd_uic_hibern8_enter(struct ufs_hba *hba)
{
	int ret;
	struct uic_command uic_cmd = {0};
	ktime_t start = ktime_get();

	uic_cmd.command = UIC_CMD_DME_HIBER_ENTER;
	ret = ufshcd_uic_pwr_ctrl(hba, &uic_cmd);
	trace_ufshcd_profile_hibern8(dev_name(hba->dev), "enter",
			     ktime_to_us(ktime_sub(ktime_get(), start)), ret);

	/*
	 * Do full reinit if enter failed or if LINERESET was detected during
	 * Hibern8 operation. After LINERESET, link moves to default PWM-G1
	 * mode hence full reinit is required to move link to HS speeds.
	 */
	if (ret || hba->full_init_linereset) {
		hba->full_init_linereset = false;
		ufshcd_update_error_stats(hba, UFS_ERR_HIBERN8_ENTER);
		dev_err(hba->dev, "%s: hibern8 enter failed. ret = %d",
			__func__, ret);
		/*
		 * If link recovery fails then return error so that caller
		 * don't retry the hibern8 enter again.
		 */
		ret = ufshcd_link_recovery(hba);
	} else {
		dev_dbg(hba->dev, "%s: Hibern8 Enter at %lld us", __func__,
			ktime_to_us(ktime_get()));
	}

	return ret;
}

int ufshcd_uic_hibern8_enter(struct ufs_hba *hba)
{
	int ret = 0, retries;

	for (retries = UIC_HIBERN8_ENTER_RETRIES; retries > 0; retries--) {
		ret = __ufshcd_uic_hibern8_enter(hba);
		if (!ret)
			goto out;
		/* Unable to recover the link, so no point proceeding */
		 if (ret == -ENOLINK)
			BUG();
	}
out:
	return ret;
}

int ufshcd_uic_hibern8_exit(struct ufs_hba *hba)
{
	struct uic_command uic_cmd = {0};
	int ret;
	ktime_t start = ktime_get();

	uic_cmd.command = UIC_CMD_DME_HIBER_EXIT;
	ret = ufshcd_uic_pwr_ctrl(hba, &uic_cmd);
	trace_ufshcd_profile_hibern8(dev_name(hba->dev), "exit",
			     ktime_to_us(ktime_sub(ktime_get(), start)), ret);
	/*
	 * Do full reinit if exit failed or if LINERESET was detected during
	 * Hibern8 operation. After LINERESET, link moves to default PWM-G1
	 * mode hence full reinit is required to move link to HS speeds.
	 */
	if (ret || hba->full_init_linereset) {
		hba->full_init_linereset = false;
		ufshcd_update_error_stats(hba, UFS_ERR_HIBERN8_EXIT);
		dev_err(hba->dev, "%s: hibern8 exit failed. ret = %d",
			__func__, ret);
		ret = ufshcd_link_recovery(hba);
		/* Unable to recover the link, so no point proceeding */
		if (ret)
			BUG();
	} else {
		dev_dbg(hba->dev, "%s: Hibern8 Exit at %lld us", __func__,
			ktime_to_us(ktime_get()));
		hba->ufs_stats.last_hibern8_exit_tstamp = ktime_get();
		hba->ufs_stats.hibern8_exit_cnt++;
	}

	return ret;
}

 /**
 * ufshcd_init_pwr_info - setting the POR (power on reset)
 * values in hba power info
 * @hba: per-adapter instance
 */
static void ufshcd_init_pwr_info(struct ufs_hba *hba)
{
	hba->pwr_info.gear_rx = UFS_PWM_G1;
	hba->pwr_info.gear_tx = UFS_PWM_G1;
	hba->pwr_info.lane_rx = 1;
	hba->pwr_info.lane_tx = 1;
	hba->pwr_info.pwr_rx = SLOWAUTO_MODE;
	hba->pwr_info.pwr_tx = SLOWAUTO_MODE;
	hba->pwr_info.hs_rate = 0;
}

/**
 * ufshcd_get_max_pwr_mode - reads the max power mode negotiated with device
 * @hba: per-adapter instance
 */
static int ufshcd_get_max_pwr_mode(struct ufs_hba *hba)
{
	struct ufs_pa_layer_attr *pwr_info = &hba->max_pwr_info.info;

	if (hba->max_pwr_info.is_valid)
		return 0;

	pwr_info->pwr_tx = FAST_MODE;
	pwr_info->pwr_rx = FAST_MODE;
	pwr_info->hs_rate = PA_HS_MODE_B;

	/* Get the connected lane count */
	ufshcd_dme_get(hba, UIC_ARG_MIB(PA_CONNECTEDRXDATALANES),
			&pwr_info->lane_rx);
	ufshcd_dme_get(hba, UIC_ARG_MIB(PA_CONNECTEDTXDATALANES),
			&pwr_info->lane_tx);

	if (!pwr_info->lane_rx || !pwr_info->lane_tx) {
		dev_err(hba->dev, "%s: invalid connected lanes value. rx=%d, tx=%d\n",
				__func__,
				pwr_info->lane_rx,
				pwr_info->lane_tx);
		return -EINVAL;
	}

	/*
	 * First, get the maximum gears of HS speed.
	 * If a zero value, it means there is no HSGEAR capability.
	 * Then, get the maximum gears of PWM speed.
	 */
	ufshcd_dme_get(hba, UIC_ARG_MIB(PA_MAXRXHSGEAR), &pwr_info->gear_rx);
	if (!pwr_info->gear_rx) {
		ufshcd_dme_get(hba, UIC_ARG_MIB(PA_MAXRXPWMGEAR),
				&pwr_info->gear_rx);
		if (!pwr_info->gear_rx) {
			dev_err(hba->dev, "%s: invalid max pwm rx gear read = %d\n",
				__func__, pwr_info->gear_rx);
			return -EINVAL;
		}
		pwr_info->pwr_rx = SLOW_MODE;
	}

	ufshcd_dme_peer_get(hba, UIC_ARG_MIB(PA_MAXRXHSGEAR),
			&pwr_info->gear_tx);
	if (!pwr_info->gear_tx) {
		ufshcd_dme_peer_get(hba, UIC_ARG_MIB(PA_MAXRXPWMGEAR),
				&pwr_info->gear_tx);
		if (!pwr_info->gear_tx) {
			dev_err(hba->dev, "%s: invalid max pwm tx gear read = %d\n",
				__func__, pwr_info->gear_tx);
			return -EINVAL;
		}
		pwr_info->pwr_tx = SLOW_MODE;
	}

	hba->max_pwr_info.is_valid = true;
	return 0;
}

int ufshcd_change_power_mode(struct ufs_hba *hba,
			     struct ufs_pa_layer_attr *pwr_mode)
{
	int ret = 0;

	/* if already configured to the requested pwr_mode */
	if (pwr_mode->gear_rx == hba->pwr_info.gear_rx &&
	    pwr_mode->gear_tx == hba->pwr_info.gear_tx &&
	    pwr_mode->lane_rx == hba->pwr_info.lane_rx &&
	    pwr_mode->lane_tx == hba->pwr_info.lane_tx &&
	    pwr_mode->pwr_rx == hba->pwr_info.pwr_rx &&
	    pwr_mode->pwr_tx == hba->pwr_info.pwr_tx &&
	    pwr_mode->hs_rate == hba->pwr_info.hs_rate) {
		dev_dbg(hba->dev, "%s: power already configured\n", __func__);
		return 0;
	}

	ufsdbg_error_inject_dispatcher(hba, ERR_INJECT_PWR_CHANGE, 0, &ret);
	if (ret)
		return ret;

	/*
	 * Configure attributes for power mode change with below.
	 * - PA_RXGEAR, PA_ACTIVERXDATALANES, PA_RXTERMINATION,
	 * - PA_TXGEAR, PA_ACTIVETXDATALANES, PA_TXTERMINATION,
	 * - PA_HSSERIES
	 */
	ufshcd_dme_set(hba, UIC_ARG_MIB(PA_RXGEAR), pwr_mode->gear_rx);
	ufshcd_dme_set(hba, UIC_ARG_MIB(PA_ACTIVERXDATALANES),
			pwr_mode->lane_rx);
	if (pwr_mode->pwr_rx == FASTAUTO_MODE ||
			pwr_mode->pwr_rx == FAST_MODE)
		ufshcd_dme_set(hba, UIC_ARG_MIB(PA_RXTERMINATION), TRUE);
	else
		ufshcd_dme_set(hba, UIC_ARG_MIB(PA_RXTERMINATION), FALSE);

	ufshcd_dme_set(hba, UIC_ARG_MIB(PA_TXGEAR), pwr_mode->gear_tx);
	ufshcd_dme_set(hba, UIC_ARG_MIB(PA_ACTIVETXDATALANES),
			pwr_mode->lane_tx);
	if (pwr_mode->pwr_tx == FASTAUTO_MODE ||
			pwr_mode->pwr_tx == FAST_MODE)
		ufshcd_dme_set(hba, UIC_ARG_MIB(PA_TXTERMINATION), TRUE);
	else
		ufshcd_dme_set(hba, UIC_ARG_MIB(PA_TXTERMINATION), FALSE);

	if (pwr_mode->pwr_rx == FASTAUTO_MODE ||
	    pwr_mode->pwr_tx == FASTAUTO_MODE ||
	    pwr_mode->pwr_rx == FAST_MODE ||
	    pwr_mode->pwr_tx == FAST_MODE)
		ufshcd_dme_set(hba, UIC_ARG_MIB(PA_HSSERIES),
						pwr_mode->hs_rate);

	ufshcd_dme_set(hba, UIC_ARG_MIB(PA_PWRMODEUSERDATA0),
			DL_FC0ProtectionTimeOutVal_Default);
	ufshcd_dme_set(hba, UIC_ARG_MIB(PA_PWRMODEUSERDATA1),
			DL_TC0ReplayTimeOutVal_Default);
	ufshcd_dme_set(hba, UIC_ARG_MIB(PA_PWRMODEUSERDATA2),
			DL_AFC0ReqTimeOutVal_Default);

	ufshcd_dme_set(hba, UIC_ARG_MIB(DME_LocalFC0ProtectionTimeOutVal),
			DL_FC0ProtectionTimeOutVal_Default);
	ufshcd_dme_set(hba, UIC_ARG_MIB(DME_LocalTC0ReplayTimeOutVal),
			DL_TC0ReplayTimeOutVal_Default);
	ufshcd_dme_set(hba, UIC_ARG_MIB(DME_LocalAFC0ReqTimeOutVal),
			DL_AFC0ReqTimeOutVal_Default);

	ret = ufshcd_uic_change_pwr_mode(hba, pwr_mode->pwr_rx << 4
			| pwr_mode->pwr_tx);

	if (ret) {
		ufshcd_update_error_stats(hba, UFS_ERR_POWER_MODE_CHANGE);
		dev_err(hba->dev,
			"%s: power mode change failed %d\n", __func__, ret);
	} else {
		ufshcd_vops_pwr_change_notify(hba, POST_CHANGE, NULL,
								pwr_mode);

		memcpy(&hba->pwr_info, pwr_mode,
			sizeof(struct ufs_pa_layer_attr));
	}

	return ret;
}

/**
 * ufshcd_config_pwr_mode - configure a new power mode
 * @hba: per-adapter instance
 * @desired_pwr_mode: desired power configuration
 */
static int ufshcd_config_pwr_mode(struct ufs_hba *hba,
		struct ufs_pa_layer_attr *desired_pwr_mode)
{
	struct ufs_pa_layer_attr final_params = { 0 };
	int ret;

	ret = ufshcd_vops_pwr_change_notify(hba, PRE_CHANGE,
					desired_pwr_mode, &final_params);

	if (ret)
		memcpy(&final_params, desired_pwr_mode, sizeof(final_params));

	ret = ufshcd_change_power_mode(hba, &final_params);
	if (!ret)
		ufshcd_print_pwr_info(hba);

	return ret;
}

/**
 * ufshcd_complete_dev_init() - checks device readiness
 * hba: per-adapter instance
 *
 * Set fDeviceInit flag and poll until device toggles it.
 */
static int ufshcd_complete_dev_init(struct ufs_hba *hba)
{
	int i;
	int err;
	bool flag_res = 1;

	err = ufshcd_query_flag_retry(hba, UPIU_QUERY_OPCODE_SET_FLAG,
		QUERY_FLAG_IDN_FDEVICEINIT, NULL);
	if (err) {
		dev_err(hba->dev,
			"%s setting fDeviceInit flag failed with error %d\n",
			__func__, err);
		goto out;
	}

	/* poll for max. 1000 iterations for fDeviceInit flag to clear */
	for (i = 0; i < 1000 && !err && flag_res; i++)
		err = ufshcd_query_flag_retry(hba, UPIU_QUERY_OPCODE_READ_FLAG,
			QUERY_FLAG_IDN_FDEVICEINIT, &flag_res);

	if (err)
		dev_err(hba->dev,
			"%s reading fDeviceInit flag failed with error %d\n",
			__func__, err);
	else if (flag_res)
		dev_err(hba->dev,
			"%s fDeviceInit was not cleared by the device\n",
			__func__);

out:
	return err;
}

/**
 * ufshcd_make_hba_operational - Make UFS controller operational
 * @hba: per adapter instance
 *
 * To bring UFS host controller to operational state,
 * 1. Enable required interrupts
 * 2. Configure interrupt aggregation
 * 3. Program UTRL and UTMRL base address
 * 4. Configure run-stop-registers
 *
 * Returns 0 on success, non-zero value on failure
 */
static int ufshcd_make_hba_operational(struct ufs_hba *hba)
{
	int err = 0;
	u32 reg;

	/* Enable required interrupts */
	ufshcd_enable_intr(hba, UFSHCD_ENABLE_INTRS);

	/* Configure interrupt aggregation */
	if (ufshcd_is_intr_aggr_allowed(hba))
		ufshcd_config_intr_aggr(hba, hba->nutrs - 1, INT_AGGR_DEF_TO);
	else
		ufshcd_disable_intr_aggr(hba);

	/* Configure UTRL and UTMRL base address registers */
	ufshcd_writel(hba, lower_32_bits(hba->utrdl_dma_addr),
			REG_UTP_TRANSFER_REQ_LIST_BASE_L);
	ufshcd_writel(hba, upper_32_bits(hba->utrdl_dma_addr),
			REG_UTP_TRANSFER_REQ_LIST_BASE_H);
	ufshcd_writel(hba, lower_32_bits(hba->utmrdl_dma_addr),
			REG_UTP_TASK_REQ_LIST_BASE_L);
	ufshcd_writel(hba, upper_32_bits(hba->utmrdl_dma_addr),
			REG_UTP_TASK_REQ_LIST_BASE_H);

	/*
	 * Make sure base address and interrupt setup are updated before
	 * enabling the run/stop registers below.
	 */
	wmb();

	/*
	 * UCRDY, UTMRLDY and UTRLRDY bits must be 1
	 */
	reg = ufshcd_readl(hba, REG_CONTROLLER_STATUS);
	if (!(ufshcd_get_lists_status(reg))) {
		ufshcd_enable_run_stop_reg(hba);
	} else {
		dev_err(hba->dev,
			"Host controller not ready to process requests");
		err = -EIO;
		goto out;
	}

out:
	return err;
}

/**
 * ufshcd_hba_stop - Send controller to reset state
 * @hba: per adapter instance
 * @can_sleep: perform sleep or just spin
 */
static inline void ufshcd_hba_stop(struct ufs_hba *hba, bool can_sleep)
{
	int err;

	ufshcd_writel(hba, CONTROLLER_DISABLE,  REG_CONTROLLER_ENABLE);
	err = ufshcd_wait_for_register(hba, REG_CONTROLLER_ENABLE,
					CONTROLLER_ENABLE, CONTROLLER_DISABLE,
					10, 1, can_sleep);
	if (err)
		dev_err(hba->dev, "%s: Controller disable failed\n", __func__);
}

/**
 * ufshcd_hba_enable - initialize the controller
 * @hba: per adapter instance
 *
 * The controller resets itself and controller firmware initialization
 * sequence kicks off. When controller is ready it will set
 * the Host Controller Enable bit to 1.
 *
 * Returns 0 on success, non-zero value on failure
 */
static int ufshcd_hba_enable(struct ufs_hba *hba)
{
	int retry;

	/*
	 * msleep of 1 and 5 used in this function might result in msleep(20),
	 * but it was necessary to send the UFS FPGA to reset mode during
	 * development and testing of this driver. msleep can be changed to
	 * mdelay and retry count can be reduced based on the controller.
	 */
	if (!ufshcd_is_hba_active(hba))
		/* change controller state to "reset state" */
		ufshcd_hba_stop(hba, true);

	/* UniPro link is disabled at this point */
	ufshcd_set_link_off(hba);

	ufshcd_vops_hce_enable_notify(hba, PRE_CHANGE);

	/* start controller initialization sequence */
	ufshcd_hba_start(hba);

	/*
	 * To initialize a UFS host controller HCE bit must be set to 1.
	 * During initialization the HCE bit value changes from 1->0->1.
	 * When the host controller completes initialization sequence
	 * it sets the value of HCE bit to 1. The same HCE bit is read back
	 * to check if the controller has completed initialization sequence.
	 * So without this delay the value HCE = 1, set in the previous
	 * instruction might be read back.
	 * This delay can be changed based on the controller.
	 */
	msleep(1);

	/* wait for the host controller to complete initialization */
	retry = 10;
	while (ufshcd_is_hba_active(hba)) {
		if (retry) {
			retry--;
		} else {
			dev_err(hba->dev,
				"Controller enable failed\n");
			return -EIO;
		}
		msleep(5);
	}

	/* enable UIC related interrupts */
	ufshcd_enable_intr(hba, UFSHCD_UIC_MASK);

	ufshcd_vops_hce_enable_notify(hba, POST_CHANGE);

	return 0;
}

static int ufshcd_disable_tx_lcc(struct ufs_hba *hba, bool peer)
{
	int tx_lanes, i, err = 0;

	if (!peer)
		ufshcd_dme_get(hba, UIC_ARG_MIB(PA_CONNECTEDTXDATALANES),
			       &tx_lanes);
	else
		ufshcd_dme_peer_get(hba, UIC_ARG_MIB(PA_CONNECTEDTXDATALANES),
				    &tx_lanes);
	for (i = 0; i < tx_lanes; i++) {
		if (!peer)
			err = ufshcd_dme_set(hba,
				UIC_ARG_MIB_SEL(TX_LCC_ENABLE,
					UIC_ARG_MPHY_TX_GEN_SEL_INDEX(i)),
					0);
		else
			err = ufshcd_dme_peer_set(hba,
				UIC_ARG_MIB_SEL(TX_LCC_ENABLE,
					UIC_ARG_MPHY_TX_GEN_SEL_INDEX(i)),
					0);
		if (err) {
			dev_err(hba->dev, "%s: TX LCC Disable failed, peer = %d, lane = %d, err = %d",
				__func__, peer, i, err);
			break;
		}
	}

	return err;
}

static inline int ufshcd_disable_host_tx_lcc(struct ufs_hba *hba)
{
	return ufshcd_disable_tx_lcc(hba, false);
}

static inline int ufshcd_disable_device_tx_lcc(struct ufs_hba *hba)
{
	return ufshcd_disable_tx_lcc(hba, true);
}

/**
 * ufshcd_link_startup - Initialize unipro link startup
 * @hba: per adapter instance
 *
 * Returns 0 for success, non-zero in case of failure
 */
static int ufshcd_link_startup(struct ufs_hba *hba)
{
	int ret;
	int retries = DME_LINKSTARTUP_RETRIES;
	bool link_startup_again = false;

	/*
	 * If UFS device isn't active then we will have to issue link startup
	 * 2 times to make sure the device state move to active.
	 */
	if (!ufshcd_is_ufs_dev_active(hba))
		link_startup_again = true;

link_startup:
	do {
		ufshcd_vops_link_startup_notify(hba, PRE_CHANGE);

		ret = ufshcd_dme_link_startup(hba);
		if (ret)
			ufshcd_update_error_stats(hba, UFS_ERR_LINKSTARTUP);

		/* check if device is detected by inter-connect layer */
		if (!ret && !ufshcd_is_device_present(hba)) {
			ufshcd_update_error_stats(hba, UFS_ERR_LINKSTARTUP);
			dev_err(hba->dev, "%s: Device not present\n", __func__);
			ret = -ENXIO;
			goto out;
		}

		/*
		 * DME link lost indication is only received when link is up,
		 * but we can't be sure if the link is up until link startup
		 * succeeds. So reset the local Uni-Pro and try again.
		 */
		if (ret && ufshcd_hba_enable(hba))
			goto out;
	} while (ret && retries--);

	if (ret)
		/* failed to get the link up... retire */
		goto out;

	if (link_startup_again) {
		link_startup_again = false;
		retries = DME_LINKSTARTUP_RETRIES;
		goto link_startup;
	}

	/* Mark that link is up in PWM-G1, 1-lane, SLOW-AUTO mode */
	ufshcd_init_pwr_info(hba);
	ufshcd_print_pwr_info(hba);

	if (hba->quirks & UFSHCD_QUIRK_BROKEN_LCC) {
		ret = ufshcd_disable_device_tx_lcc(hba);
		if (ret)
			goto out;
	}

	if (hba->dev_quirks & UFS_DEVICE_QUIRK_BROKEN_LCC) {
		ret = ufshcd_disable_host_tx_lcc(hba);
		if (ret)
			goto out;
	}

	/* Include any host controller configuration via UIC commands */
	ret = ufshcd_vops_link_startup_notify(hba, POST_CHANGE);
	if (ret)
		goto out;

	ret = ufshcd_make_hba_operational(hba);
out:
	if (ret) {
		dev_err(hba->dev, "link startup failed %d\n", ret);
		ufshcd_print_host_state(hba);
		ufshcd_print_pwr_info(hba);
		ufshcd_print_host_regs(hba);
	}
	return ret;
}

/**
 * ufshcd_verify_dev_init() - Verify device initialization
 * @hba: per-adapter instance
 *
 * Send NOP OUT UPIU and wait for NOP IN response to check whether the
 * device Transport Protocol (UTP) layer is ready after a reset.
 * If the UTP layer at the device side is not initialized, it may
 * not respond with NOP IN UPIU within timeout of %NOP_OUT_TIMEOUT
 * and we retry sending NOP OUT for %NOP_OUT_RETRIES iterations.
 */
static int ufshcd_verify_dev_init(struct ufs_hba *hba)
{
	int err = 0;
	int retries;

	ufshcd_hold_all(hba);
	mutex_lock(&hba->dev_cmd.lock);
	for (retries = NOP_OUT_RETRIES; retries > 0; retries--) {
		err = ufshcd_exec_dev_cmd(hba, DEV_CMD_TYPE_NOP,
					       NOP_OUT_TIMEOUT);

		if (!err || err == -ETIMEDOUT)
			break;

		dev_dbg(hba->dev, "%s: error %d retrying\n", __func__, err);
	}
	mutex_unlock(&hba->dev_cmd.lock);
	ufshcd_release_all(hba);

	if (err)
		dev_err(hba->dev, "%s: NOP OUT failed %d\n", __func__, err);
	return err;
}

/**
 * ufshcd_set_queue_depth - set lun queue depth
 * @sdev: pointer to SCSI device
 *
 * Read bLUQueueDepth value and activate scsi tagged command
 * queueing. For WLUN, queue depth is set to 1. For best-effort
 * cases (bLUQueueDepth = 0) the queue depth is set to a maximum
 * value that host can queue.
 */
static void ufshcd_set_queue_depth(struct scsi_device *sdev)
{
	int ret = 0;
	u8 lun_qdepth;
	struct ufs_hba *hba;

	hba = shost_priv(sdev->host);

	lun_qdepth = hba->nutrs;
	ret = ufshcd_read_unit_desc_param(hba,
			  ufshcd_scsi_to_upiu_lun(sdev->lun),
			  UNIT_DESC_PARAM_LU_Q_DEPTH,
			  &lun_qdepth,
			  sizeof(lun_qdepth));

	/* Some WLUN doesn't support unit descriptor */
	if (ret == -EOPNOTSUPP)
		lun_qdepth = 1;
	else if (!lun_qdepth)
		/* eventually, we can figure out the real queue depth */
		lun_qdepth = hba->nutrs;
	else
		lun_qdepth = min_t(int, lun_qdepth, hba->nutrs);

	dev_dbg(hba->dev, "%s: activate tcq with queue depth %d\n",
			__func__, lun_qdepth);
	scsi_change_queue_depth(sdev, lun_qdepth);
}

/*
 * ufshcd_get_lu_wp - returns the "b_lu_write_protect" from UNIT DESCRIPTOR
 * @hba: per-adapter instance
 * @lun: UFS device lun id
 * @b_lu_write_protect: pointer to buffer to hold the LU's write protect info
 *
 * Returns 0 in case of success and b_lu_write_protect status would be returned
 * @b_lu_write_protect parameter.
 * Returns -ENOTSUPP if reading b_lu_write_protect is not supported.
 * Returns -EINVAL in case of invalid parameters passed to this function.
 */
static int ufshcd_get_lu_wp(struct ufs_hba *hba,
			    u8 lun,
			    u8 *b_lu_write_protect)
{
	int ret;

	if (!b_lu_write_protect)
		ret = -EINVAL;
	/*
	 * According to UFS device spec, RPMB LU can't be write
	 * protected so skip reading bLUWriteProtect parameter for
	 * it. For other W-LUs, UNIT DESCRIPTOR is not available.
	 */
	else if (lun >= UFS_UPIU_MAX_GENERAL_LUN)
		ret = -ENOTSUPP;
	else
		ret = ufshcd_read_unit_desc_param(hba,
					  lun,
					  UNIT_DESC_PARAM_LU_WR_PROTECT,
					  b_lu_write_protect,
					  sizeof(*b_lu_write_protect));
	return ret;
}

/**
 * ufshcd_get_lu_power_on_wp_status - get LU's power on write protect
 * status
 * @hba: per-adapter instance
 * @sdev: pointer to SCSI device
 *
 */
static inline void ufshcd_get_lu_power_on_wp_status(struct ufs_hba *hba,
						    struct scsi_device *sdev)
{
	if (hba->dev_info.f_power_on_wp_en &&
	    !hba->dev_info.is_lu_power_on_wp) {
		u8 b_lu_write_protect;

		if (!ufshcd_get_lu_wp(hba, ufshcd_scsi_to_upiu_lun(sdev->lun),
				      &b_lu_write_protect) &&
		    (b_lu_write_protect == UFS_LU_POWER_ON_WP))
			hba->dev_info.is_lu_power_on_wp = true;
	}
}

/**
 * ufshcd_slave_alloc - handle initial SCSI device configurations
 * @sdev: pointer to SCSI device
 *
 * Returns success
 */
static int ufshcd_slave_alloc(struct scsi_device *sdev)
{
	struct ufs_hba *hba;

	hba = shost_priv(sdev->host);

	/* Mode sense(6) is not supported by UFS, so use Mode sense(10) */
	sdev->use_10_for_ms = 1;

	/* allow SCSI layer to restart the device in case of errors */
	sdev->allow_restart = 1;

	/* REPORT SUPPORTED OPERATION CODES is not supported */
	sdev->no_report_opcodes = 1;

	/* WRITE_SAME command is not supported*/
	sdev->no_write_same = 1;

	ufshcd_set_queue_depth(sdev);

	ufshcd_get_lu_power_on_wp_status(hba, sdev);

	return 0;
}

/**
 * ufshcd_change_queue_depth - change queue depth
 * @sdev: pointer to SCSI device
 * @depth: required depth to set
 *
 * Change queue depth and make sure the max. limits are not crossed.
 */
static int ufshcd_change_queue_depth(struct scsi_device *sdev, int depth)
{
	struct ufs_hba *hba = shost_priv(sdev->host);

	if (depth > hba->nutrs)
		depth = hba->nutrs;
	return scsi_change_queue_depth(sdev, depth);
}

/**
 * ufshcd_slave_configure - adjust SCSI device configurations
 * @sdev: pointer to SCSI device
 */
static int ufshcd_slave_configure(struct scsi_device *sdev)
{
	struct request_queue *q = sdev->request_queue;

	blk_queue_update_dma_pad(q, PRDT_DATA_BYTE_COUNT_PAD - 1);
	blk_queue_max_segment_size(q, PRDT_DATA_BYTE_COUNT_MAX);

	sdev->autosuspend_delay = UFSHCD_AUTO_SUSPEND_DELAY_MS;
	sdev->use_rpm_auto = 1;

	return 0;
}

/**
 * ufshcd_slave_destroy - remove SCSI device configurations
 * @sdev: pointer to SCSI device
 */
static void ufshcd_slave_destroy(struct scsi_device *sdev)
{
	struct ufs_hba *hba;

	hba = shost_priv(sdev->host);
	/* Drop the reference as it won't be needed anymore */
	if (ufshcd_scsi_to_upiu_lun(sdev->lun) == UFS_UPIU_UFS_DEVICE_WLUN) {
		unsigned long flags;

		spin_lock_irqsave(hba->host->host_lock, flags);
		hba->sdev_ufs_device = NULL;
		spin_unlock_irqrestore(hba->host->host_lock, flags);
	}
}

/**
 * ufshcd_task_req_compl - handle task management request completion
 * @hba: per adapter instance
 * @index: index of the completed request
 * @resp: task management service response
 *
 * Returns non-zero value on error, zero on success
 */
static int ufshcd_task_req_compl(struct ufs_hba *hba, u32 index, u8 *resp)
{
	struct utp_task_req_desc *task_req_descp;
	struct utp_upiu_task_rsp *task_rsp_upiup;
	unsigned long flags;
	int ocs_value;
	int task_result;

	spin_lock_irqsave(hba->host->host_lock, flags);

	/* Clear completed tasks from outstanding_tasks */
	__clear_bit(index, &hba->outstanding_tasks);

	task_req_descp = hba->utmrdl_base_addr;
	ocs_value = ufshcd_get_tmr_ocs(&task_req_descp[index]);

	if (ocs_value == OCS_SUCCESS) {
		task_rsp_upiup = (struct utp_upiu_task_rsp *)
				task_req_descp[index].task_rsp_upiu;
		task_result = be32_to_cpu(task_rsp_upiup->header.dword_1);
		task_result = ((task_result & MASK_TASK_RESPONSE) >> 8);
		if (resp)
			*resp = (u8)task_result;
	} else {
		dev_err(hba->dev, "%s: failed, ocs = 0x%x\n",
				__func__, ocs_value);
	}
	spin_unlock_irqrestore(hba->host->host_lock, flags);

	return ocs_value;
}

/**
 * ufshcd_scsi_cmd_status - Update SCSI command result based on SCSI status
 * @lrb: pointer to local reference block of completed command
 * @scsi_status: SCSI command status
 *
 * Returns value base on SCSI command status
 */
static inline int
ufshcd_scsi_cmd_status(struct ufshcd_lrb *lrbp, int scsi_status)
{
	int result = 0;

	switch (scsi_status) {
	case SAM_STAT_CHECK_CONDITION:
		ufshcd_copy_sense_data(lrbp);
	case SAM_STAT_GOOD:
		result |= DID_OK << 16 |
			  COMMAND_COMPLETE << 8 |
			  scsi_status;
		break;
	case SAM_STAT_TASK_SET_FULL:
	case SAM_STAT_BUSY:
	case SAM_STAT_TASK_ABORTED:
		ufshcd_copy_sense_data(lrbp);
		result |= scsi_status;
		break;
	default:
		result |= DID_ERROR << 16;
		break;
	} /* end of switch */

	return result;
}

/**
 * ufshcd_transfer_rsp_status - Get overall status of the response
 * @hba: per adapter instance
 * @lrb: pointer to local reference block of completed command
 *
 * Returns result of the command to notify SCSI midlayer
 */
static inline int
ufshcd_transfer_rsp_status(struct ufs_hba *hba, struct ufshcd_lrb *lrbp)
{
	int result = 0;
	int scsi_status;
	int ocs;
	bool print_prdt;

	/* overall command status of utrd */
	ocs = ufshcd_get_tr_ocs(lrbp);

	switch (ocs) {
	case OCS_SUCCESS:
		result = ufshcd_get_req_rsp(lrbp->ucd_rsp_ptr);
		hba->ufs_stats.last_hibern8_exit_tstamp = ktime_set(0, 0);
		switch (result) {
		case UPIU_TRANSACTION_RESPONSE:
			/*
			 * get the response UPIU result to extract
			 * the SCSI command status
			 */
			result = ufshcd_get_rsp_upiu_result(lrbp->ucd_rsp_ptr);

			/*
			 * get the result based on SCSI status response
			 * to notify the SCSI midlayer of the command status
			 */
			scsi_status = result & MASK_SCSI_STATUS;
			result = ufshcd_scsi_cmd_status(lrbp, scsi_status);

			/*
			 * Currently we are only supporting BKOPs exception
			 * events hence we can ignore BKOPs exception event
			 * during power management callbacks. BKOPs exception
			 * event is not expected to be raised in runtime suspend
			 * callback as it allows the urgent bkops.
			 * During system suspend, we are anyway forcefully
			 * disabling the bkops and if urgent bkops is needed
			 * it will be enabled on system resume. Long term
			 * solution could be to abort the system suspend if
			 * UFS device needs urgent BKOPs.
			 */
			if (!hba->pm_op_in_progress &&
			    ufshcd_is_exception_event(lrbp->ucd_rsp_ptr))
				schedule_work(&hba->eeh_work);
			break;
		case UPIU_TRANSACTION_REJECT_UPIU:
			/* TODO: handle Reject UPIU Response */
			result = DID_ERROR << 16;
			dev_err(hba->dev,
				"Reject UPIU not fully implemented\n");
			break;
		default:
			result = DID_ERROR << 16;
			dev_err(hba->dev,
				"Unexpected request response code = %x\n",
				result);
			break;
		}
		break;
	case OCS_ABORTED:
		result |= DID_ABORT << 16;
		break;
	case OCS_INVALID_COMMAND_STATUS:
		result |= DID_REQUEUE << 16;
		break;
	case OCS_INVALID_CMD_TABLE_ATTR:
	case OCS_INVALID_PRDT_ATTR:
	case OCS_MISMATCH_DATA_BUF_SIZE:
	case OCS_MISMATCH_RESP_UPIU_SIZE:
	case OCS_PEER_COMM_FAILURE:
	case OCS_FATAL_ERROR:
	case OCS_DEVICE_FATAL_ERROR:
	case OCS_INVALID_CRYPTO_CONFIG:
	case OCS_GENERAL_CRYPTO_ERROR:
	default:
		result |= DID_ERROR << 16;
		dev_err(hba->dev,
				"OCS error from controller = %x for tag %d\n",
				ocs, lrbp->task_tag);
		/*
		 * This is called in interrupt context, hence avoid sleep
		 * while printing debug registers. Also print only the minimum
		 * debug registers needed to debug OCS failure.
		 */
		__ufshcd_print_host_regs(hba, true);
		ufshcd_print_host_state(hba);
		break;
	} /* end of switch */

	if ((host_byte(result) != DID_OK) && !hba->silence_err_logs) {
		print_prdt = (ocs == OCS_INVALID_PRDT_ATTR ||
			ocs == OCS_MISMATCH_DATA_BUF_SIZE);
		ufshcd_print_trs(hba, 1 << lrbp->task_tag, print_prdt);
	}

	if ((host_byte(result) == DID_ERROR) ||
	    (host_byte(result) == DID_ABORT))
		ufsdbg_set_err_state(hba);

	return result;
}

/**
 * ufshcd_uic_cmd_compl - handle completion of uic command
 * @hba: per adapter instance
 * @intr_status: interrupt status generated by the controller
 */
static void ufshcd_uic_cmd_compl(struct ufs_hba *hba, u32 intr_status)
{
	if ((intr_status & UIC_COMMAND_COMPL) && hba->active_uic_cmd) {
		hba->active_uic_cmd->argument2 |=
			ufshcd_get_uic_cmd_result(hba);
		hba->active_uic_cmd->argument3 =
			ufshcd_get_dme_attr_val(hba);
		complete(&hba->active_uic_cmd->done);
	}

	if ((intr_status & UFSHCD_UIC_PWR_MASK) && hba->uic_async_done)
		complete(hba->uic_async_done);
}

/**
 * ufshcd_abort_outstanding_requests - abort all outstanding transfer requests.
 * @hba: per adapter instance
 * @result: error result to inform scsi layer about
 */
void ufshcd_abort_outstanding_transfer_requests(struct ufs_hba *hba, int result)
{
	u8 index;
	struct ufshcd_lrb *lrbp;
	struct scsi_cmnd *cmd;

	if (!hba->outstanding_reqs)
		return;

	for_each_set_bit(index, &hba->outstanding_reqs, hba->nutrs) {
		lrbp = &hba->lrb[index];
		cmd = lrbp->cmd;
		if (cmd) {
			ufshcd_cond_add_cmd_trace(hba, index, "failed");
			ufshcd_update_error_stats(hba,
					UFS_ERR_INT_FATAL_ERRORS);
			scsi_dma_unmap(cmd);
			cmd->result = result;
			/* Clear pending transfer requests */
			ufshcd_clear_cmd(hba, index);
			ufshcd_outstanding_req_clear(hba, index);
			clear_bit_unlock(index, &hba->lrb_in_use);
			lrbp->complete_time_stamp = ktime_get();
			update_req_stats(hba, lrbp);
			/* Mark completed command as NULL in LRB */
			lrbp->cmd = NULL;
			ufshcd_release_all(hba);
			if (cmd->request) {
				/*
				 * As we are accessing the "request" structure,
				 * this must be called before calling
				 * ->scsi_done() callback.
				 */
				ufshcd_vops_pm_qos_req_end(hba, cmd->request,
					true);
				ufshcd_vops_crypto_engine_cfg_end(hba,
						lrbp, cmd->request);
			}
			/* Do not touch lrbp after scsi done */
			cmd->scsi_done(cmd);
		} else if (lrbp->command_type == UTP_CMD_TYPE_DEV_MANAGE) {
			if (hba->dev_cmd.complete) {
				ufshcd_cond_add_cmd_trace(hba, index,
							"dev_failed");
				ufshcd_outstanding_req_clear(hba, index);
				complete(hba->dev_cmd.complete);
			}
		}
		if (ufshcd_is_clkscaling_supported(hba))
			hba->clk_scaling.active_reqs--;
	}
}

/**
 * __ufshcd_transfer_req_compl - handle SCSI and query command completion
 * @hba: per adapter instance
 * @completed_reqs: requests to complete
 */
static void __ufshcd_transfer_req_compl(struct ufs_hba *hba,
					unsigned long completed_reqs)
{
	struct ufshcd_lrb *lrbp;
	struct scsi_cmnd *cmd;
	int result;
	int index;
	struct request *req;

	for_each_set_bit(index, &completed_reqs, hba->nutrs) {
		lrbp = &hba->lrb[index];
		cmd = lrbp->cmd;
		if (cmd) {
			ufshcd_cond_add_cmd_trace(hba, index, "complete");
			ufshcd_update_tag_stats_completion(hba, cmd);
			result = ufshcd_transfer_rsp_status(hba, lrbp);
			scsi_dma_unmap(cmd);
			cmd->result = result;
			clear_bit_unlock(index, &hba->lrb_in_use);
			lrbp->complete_time_stamp = ktime_get();
			update_req_stats(hba, lrbp);
			/* Mark completed command as NULL in LRB */
			lrbp->cmd = NULL;
<<<<<<< HEAD
			__ufshcd_release(hba, false);
			__ufshcd_hibern8_release(hba, false);
			if (cmd->request) {
				/*
				 * As we are accessing the "request" structure,
				 * this must be called before calling
				 * ->scsi_done() callback.
				 */
				ufshcd_vops_pm_qos_req_end(hba, cmd->request,
					false);
				ufshcd_vops_crypto_engine_cfg_end(hba,
					lrbp, cmd->request);
			}

=======
			clear_bit_unlock(index, &hba->lrb_in_use);
			req = cmd->request;
			if (req) {
				/* Update IO svc time latency histogram */
				if (req->lat_hist_enabled) {
					ktime_t completion;
					u_int64_t delta_us;

					completion = ktime_get();
					delta_us = ktime_us_delta(completion,
						  req->lat_hist_io_start);
					/* rq_data_dir() => true if WRITE */
					blk_update_latency_hist(&hba->io_lat_s,
						(rq_data_dir(req) == READ),
						delta_us);
				}
			}
>>>>>>> 0a9cbce7
			/* Do not touch lrbp after scsi done */
			cmd->scsi_done(cmd);
		} else if (lrbp->command_type == UTP_CMD_TYPE_DEV_MANAGE) {
			if (hba->dev_cmd.complete) {
				ufshcd_cond_add_cmd_trace(hba, index,
						"dev_complete");
				complete(hba->dev_cmd.complete);
			}
		}
		if (ufshcd_is_clkscaling_supported(hba))
			hba->clk_scaling.active_reqs--;
	}

	/* clear corresponding bits of completed commands */
	hba->outstanding_reqs ^= completed_reqs;

	ufshcd_clk_scaling_update_busy(hba);

	/* we might have free'd some tags above */
	wake_up(&hba->dev_cmd.tag_wq);
}

/**
 * ufshcd_transfer_req_compl - handle SCSI and query command completion
 * @hba: per adapter instance
 */
static void ufshcd_transfer_req_compl(struct ufs_hba *hba)
{
	unsigned long completed_reqs;
	u32 tr_doorbell;

	/* Resetting interrupt aggregation counters first and reading the
	 * DOOR_BELL afterward allows us to handle all the completed requests.
	 * In order to prevent other interrupts starvation the DB is read once
	 * after reset. The down side of this solution is the possibility of
	 * false interrupt if device completes another request after resetting
	 * aggregation and before reading the DB.
	 */
	if (ufshcd_is_intr_aggr_allowed(hba))
		ufshcd_reset_intr_aggr(hba);

	tr_doorbell = ufshcd_readl(hba, REG_UTP_TRANSFER_REQ_DOOR_BELL);
	completed_reqs = tr_doorbell ^ hba->outstanding_reqs;

	__ufshcd_transfer_req_compl(hba, completed_reqs);
}

/**
 * ufshcd_disable_ee - disable exception event
 * @hba: per-adapter instance
 * @mask: exception event to disable
 *
 * Disables exception event in the device so that the EVENT_ALERT
 * bit is not set.
 *
 * Returns zero on success, non-zero error value on failure.
 */
static int ufshcd_disable_ee(struct ufs_hba *hba, u16 mask)
{
	int err = 0;
	u32 val;

	if (!(hba->ee_ctrl_mask & mask))
		goto out;

	val = hba->ee_ctrl_mask & ~mask;
	val &= 0xFFFF; /* 2 bytes */
	err = ufshcd_query_attr_retry(hba, UPIU_QUERY_OPCODE_WRITE_ATTR,
			QUERY_ATTR_IDN_EE_CONTROL, 0, 0, &val);
	if (!err)
		hba->ee_ctrl_mask &= ~mask;
out:
	return err;
}

/**
 * ufshcd_enable_ee - enable exception event
 * @hba: per-adapter instance
 * @mask: exception event to enable
 *
 * Enable corresponding exception event in the device to allow
 * device to alert host in critical scenarios.
 *
 * Returns zero on success, non-zero error value on failure.
 */
static int ufshcd_enable_ee(struct ufs_hba *hba, u16 mask)
{
	int err = 0;
	u32 val;

	if (hba->ee_ctrl_mask & mask)
		goto out;

	val = hba->ee_ctrl_mask | mask;
	val &= 0xFFFF; /* 2 bytes */
	err = ufshcd_query_attr_retry(hba, UPIU_QUERY_OPCODE_WRITE_ATTR,
			QUERY_ATTR_IDN_EE_CONTROL, 0, 0, &val);
	if (!err)
		hba->ee_ctrl_mask |= mask;
out:
	return err;
}

/**
 * ufshcd_enable_auto_bkops - Allow device managed BKOPS
 * @hba: per-adapter instance
 *
 * Allow device to manage background operations on its own. Enabling
 * this might lead to inconsistent latencies during normal data transfers
 * as the device is allowed to manage its own way of handling background
 * operations.
 *
 * Returns zero on success, non-zero on failure.
 */
static int ufshcd_enable_auto_bkops(struct ufs_hba *hba)
{
	int err = 0;

	if (hba->auto_bkops_enabled)
		goto out;

	err = ufshcd_query_flag_retry(hba, UPIU_QUERY_OPCODE_SET_FLAG,
			QUERY_FLAG_IDN_BKOPS_EN, NULL);
	if (err) {
		dev_err(hba->dev, "%s: failed to enable bkops %d\n",
				__func__, err);
		goto out;
	}

	hba->auto_bkops_enabled = true;
	trace_ufshcd_auto_bkops_state(dev_name(hba->dev), 1);

	/* No need of URGENT_BKOPS exception from the device */
	err = ufshcd_disable_ee(hba, MASK_EE_URGENT_BKOPS);
	if (err)
		dev_err(hba->dev, "%s: failed to disable exception event %d\n",
				__func__, err);
out:
	return err;
}

/**
 * ufshcd_disable_auto_bkops - block device in doing background operations
 * @hba: per-adapter instance
 *
 * Disabling background operations improves command response latency but
 * has drawback of device moving into critical state where the device is
 * not-operable. Make sure to call ufshcd_enable_auto_bkops() whenever the
 * host is idle so that BKOPS are managed effectively without any negative
 * impacts.
 *
 * Returns zero on success, non-zero on failure.
 */
static int ufshcd_disable_auto_bkops(struct ufs_hba *hba)
{
	int err = 0;

	if (!hba->auto_bkops_enabled)
		goto out;

	/*
	 * If host assisted BKOPs is to be enabled, make sure
	 * urgent bkops exception is allowed.
	 */
	err = ufshcd_enable_ee(hba, MASK_EE_URGENT_BKOPS);
	if (err) {
		dev_err(hba->dev, "%s: failed to enable exception event %d\n",
				__func__, err);
		goto out;
	}

	err = ufshcd_query_flag_retry(hba, UPIU_QUERY_OPCODE_CLEAR_FLAG,
			QUERY_FLAG_IDN_BKOPS_EN, NULL);
	if (err) {
		dev_err(hba->dev, "%s: failed to disable bkops %d\n",
				__func__, err);
		ufshcd_disable_ee(hba, MASK_EE_URGENT_BKOPS);
		goto out;
	}

	hba->auto_bkops_enabled = false;
	trace_ufshcd_auto_bkops_state(dev_name(hba->dev), 0);
out:
	return err;
}

/**
 * ufshcd_force_reset_auto_bkops - force reset auto bkops state
 * @hba: per adapter instance
 *
 * After a device reset the device may toggle the BKOPS_EN flag
 * to default value. The s/w tracking variables should be updated
 * as well. This function would change the auto-bkops state based on
 * UFSHCD_CAP_KEEP_AUTO_BKOPS_ENABLED_EXCEPT_SUSPEND.
 */
static void ufshcd_force_reset_auto_bkops(struct ufs_hba *hba)
{
	if (ufshcd_keep_autobkops_enabled_except_suspend(hba)) {
		hba->auto_bkops_enabled = false;
		hba->ee_ctrl_mask |= MASK_EE_URGENT_BKOPS;
		ufshcd_enable_auto_bkops(hba);
	} else {
		hba->auto_bkops_enabled = true;
		hba->ee_ctrl_mask &= ~MASK_EE_URGENT_BKOPS;
		ufshcd_disable_auto_bkops(hba);
	}
}

static inline int ufshcd_get_bkops_status(struct ufs_hba *hba, u32 *status)
{
	return ufshcd_query_attr_retry(hba, UPIU_QUERY_OPCODE_READ_ATTR,
			QUERY_ATTR_IDN_BKOPS_STATUS, 0, 0, status);
}

/**
 * ufshcd_bkops_ctrl - control the auto bkops based on current bkops status
 * @hba: per-adapter instance
 * @status: bkops_status value
 *
 * Read the bkops_status from the UFS device and Enable fBackgroundOpsEn
 * flag in the device to permit background operations if the device
 * bkops_status is greater than or equal to "status" argument passed to
 * this function, disable otherwise.
 *
 * Returns 0 for success, non-zero in case of failure.
 *
 * NOTE: Caller of this function can check the "hba->auto_bkops_enabled" flag
 * to know whether auto bkops is enabled or disabled after this function
 * returns control to it.
 */
static int ufshcd_bkops_ctrl(struct ufs_hba *hba,
			     enum bkops_status status)
{
	int err;
	u32 curr_status = 0;

	err = ufshcd_get_bkops_status(hba, &curr_status);
	if (err) {
		dev_err(hba->dev, "%s: failed to get BKOPS status %d\n",
				__func__, err);
		goto out;
	} else if (curr_status > BKOPS_STATUS_MAX) {
		dev_err(hba->dev, "%s: invalid BKOPS status %d\n",
				__func__, curr_status);
		err = -EINVAL;
		goto out;
	}

	if (curr_status >= status)
		err = ufshcd_enable_auto_bkops(hba);
	else
		err = ufshcd_disable_auto_bkops(hba);
out:
	return err;
}

/**
 * ufshcd_urgent_bkops - handle urgent bkops exception event
 * @hba: per-adapter instance
 *
 * Enable fBackgroundOpsEn flag in the device to permit background
 * operations.
 *
 * If BKOPs is enabled, this function returns 0, 1 if the bkops in not enabled
 * and negative error value for any other failure.
 */
static int ufshcd_urgent_bkops(struct ufs_hba *hba)
{
	return ufshcd_bkops_ctrl(hba, hba->urgent_bkops_lvl);
}

static inline int ufshcd_get_ee_status(struct ufs_hba *hba, u32 *status)
{
	return ufshcd_query_attr_retry(hba, UPIU_QUERY_OPCODE_READ_ATTR,
			QUERY_ATTR_IDN_EE_STATUS, 0, 0, status);
}

static void ufshcd_bkops_exception_event_handler(struct ufs_hba *hba)
{
	int err;
	u32 curr_status = 0;

	if (hba->is_urgent_bkops_lvl_checked)
		goto enable_auto_bkops;

	err = ufshcd_get_bkops_status(hba, &curr_status);
	if (err) {
		dev_err(hba->dev, "%s: failed to get BKOPS status %d\n",
				__func__, err);
		goto out;
	}

	/*
	 * We are seeing that some devices are raising the urgent bkops
	 * exception events even when BKOPS status doesn't indicate performace
	 * impacted or critical. Handle these device by determining their urgent
	 * bkops status at runtime.
	 */
	if (curr_status < BKOPS_STATUS_PERF_IMPACT) {
		dev_err(hba->dev, "%s: device raised urgent BKOPS exception for bkops status %d\n",
				__func__, curr_status);
		/* update the current status as the urgent bkops level */
		hba->urgent_bkops_lvl = curr_status;
		hba->is_urgent_bkops_lvl_checked = true;
	}

enable_auto_bkops:
	err = ufshcd_enable_auto_bkops(hba);
out:
	if (err < 0)
		dev_err(hba->dev, "%s: failed to handle urgent bkops %d\n",
				__func__, err);
}

/**
 * ufshcd_exception_event_handler - handle exceptions raised by device
 * @work: pointer to work data
 *
 * Read bExceptionEventStatus attribute from the device and handle the
 * exception event accordingly.
 */
static void ufshcd_exception_event_handler(struct work_struct *work)
{
	struct ufs_hba *hba;
	int err;
	u32 status = 0;
	hba = container_of(work, struct ufs_hba, eeh_work);

	pm_runtime_get_sync(hba->dev);
	ufshcd_scsi_block_requests(hba);
	err = ufshcd_get_ee_status(hba, &status);
	if (err) {
		dev_err(hba->dev, "%s: failed to get exception status %d\n",
				__func__, err);
		goto out;
	}

	status &= hba->ee_ctrl_mask;

	if (status & MASK_EE_URGENT_BKOPS)
		ufshcd_bkops_exception_event_handler(hba);

out:
	ufshcd_scsi_unblock_requests(hba);
	pm_runtime_put_sync(hba->dev);
	return;
}

/* Complete requests that have door-bell cleared */
static void ufshcd_complete_requests(struct ufs_hba *hba)
{
	ufshcd_transfer_req_compl(hba);
	ufshcd_tmc_handler(hba);
}

/**
 * ufshcd_quirk_dl_nac_errors - This function checks if error handling is
 *				to recover from the DL NAC errors or not.
 * @hba: per-adapter instance
 *
 * Returns true if error handling is required, false otherwise
 */
static bool ufshcd_quirk_dl_nac_errors(struct ufs_hba *hba)
{
	unsigned long flags;
	bool err_handling = true;

	spin_lock_irqsave(hba->host->host_lock, flags);
	/*
	 * UFS_DEVICE_QUIRK_RECOVERY_FROM_DL_NAC_ERRORS only workaround the
	 * device fatal error and/or DL NAC & REPLAY timeout errors.
	 */
	if (hba->saved_err & (CONTROLLER_FATAL_ERROR | SYSTEM_BUS_FATAL_ERROR))
		goto out;

	if ((hba->saved_err & DEVICE_FATAL_ERROR) ||
	    ((hba->saved_err & UIC_ERROR) &&
	     (hba->saved_uic_err & UFSHCD_UIC_DL_TCx_REPLAY_ERROR))) {
		/*
		 * we have to do error recovery but atleast silence the error
		 * logs.
		 */
		hba->silence_err_logs = true;
		goto out;
	}

	if ((hba->saved_err & UIC_ERROR) &&
	    (hba->saved_uic_err & UFSHCD_UIC_DL_NAC_RECEIVED_ERROR)) {
		int err;
		/*
		 * wait for 50ms to see if we can get any other errors or not.
		 */
		spin_unlock_irqrestore(hba->host->host_lock, flags);
		msleep(50);
		spin_lock_irqsave(hba->host->host_lock, flags);

		/*
		 * now check if we have got any other severe errors other than
		 * DL NAC error?
		 */
		if ((hba->saved_err & INT_FATAL_ERRORS) ||
		    ((hba->saved_err & UIC_ERROR) &&
		    (hba->saved_uic_err & ~UFSHCD_UIC_DL_NAC_RECEIVED_ERROR))) {
			if (((hba->saved_err & INT_FATAL_ERRORS) ==
				DEVICE_FATAL_ERROR) || (hba->saved_uic_err &
					~UFSHCD_UIC_DL_NAC_RECEIVED_ERROR))
				hba->silence_err_logs = true;
			goto out;
		}

		/*
		 * As DL NAC is the only error received so far, send out NOP
		 * command to confirm if link is still active or not.
		 *   - If we don't get any response then do error recovery.
		 *   - If we get response then clear the DL NAC error bit.
		 */

		/* silence the error logs from NOP command */
		hba->silence_err_logs = true;
		spin_unlock_irqrestore(hba->host->host_lock, flags);
		err = ufshcd_verify_dev_init(hba);
		spin_lock_irqsave(hba->host->host_lock, flags);
		hba->silence_err_logs = false;

		if (err) {
			hba->silence_err_logs = true;
			goto out;
		}

		/* Link seems to be alive hence ignore the DL NAC errors */
		if (hba->saved_uic_err == UFSHCD_UIC_DL_NAC_RECEIVED_ERROR)
			hba->saved_err &= ~UIC_ERROR;
		/* clear NAC error */
		hba->saved_uic_err &= ~UFSHCD_UIC_DL_NAC_RECEIVED_ERROR;
		if (!hba->saved_uic_err) {
			err_handling = false;
			goto out;
		}
		/*
		 * there seems to be some errors other than NAC, so do error
		 * recovery
		 */
		hba->silence_err_logs = true;
	}
out:
	spin_unlock_irqrestore(hba->host->host_lock, flags);
	return err_handling;
}

/**
 * ufshcd_err_handler - handle UFS errors that require s/w attention
 * @work: pointer to work structure
 */
static void ufshcd_err_handler(struct work_struct *work)
{
	struct ufs_hba *hba;
	unsigned long flags;
	bool err_xfer = false, err_tm = false;
	int err = 0;
	int tag;
	bool needs_reset = false;

	hba = container_of(work, struct ufs_hba, eh_work);

	spin_lock_irqsave(hba->host->host_lock, flags);
	ufsdbg_set_err_state(hba);

	if (hba->ufshcd_state == UFSHCD_STATE_RESET)
		goto out;

	hba->ufshcd_state = UFSHCD_STATE_RESET;
	ufshcd_set_eh_in_progress(hba);

	/* Complete requests that have door-bell cleared by h/w */
	ufshcd_complete_requests(hba);

	if (hba->dev_quirks & UFS_DEVICE_QUIRK_RECOVERY_FROM_DL_NAC_ERRORS) {
		bool ret;

		spin_unlock_irqrestore(hba->host->host_lock, flags);
		/* release the lock as ufshcd_quirk_dl_nac_errors() may sleep */
		ret = ufshcd_quirk_dl_nac_errors(hba);
		spin_lock_irqsave(hba->host->host_lock, flags);
		if (!ret)
			goto skip_err_handling;
	}

	/*
	 * Dump controller state before resetting. Transfer requests state
	 * will be dump as part of the request completion.
	 */
	if (hba->saved_err & (INT_FATAL_ERRORS | UIC_ERROR)) {
		dev_err(hba->dev, "%s: saved_err 0x%x saved_uic_err 0x%x",
			__func__, hba->saved_err, hba->saved_uic_err);
		if (!hba->silence_err_logs) {
			/* release lock as print host regs sleeps */
			spin_unlock_irqrestore(hba->host->host_lock, flags);
			ufshcd_print_host_regs(hba);
			ufshcd_print_host_state(hba);
			ufshcd_print_pwr_info(hba);
			ufshcd_print_tmrs(hba, hba->outstanding_tasks);
			spin_lock_irqsave(hba->host->host_lock, flags);
		}
	}

	if ((hba->saved_err & INT_FATAL_ERRORS)
	    || hba->saved_ce_err || hba->force_host_reset ||
	    ((hba->saved_err & UIC_ERROR) &&
	    (hba->saved_uic_err & (UFSHCD_UIC_DL_PA_INIT_ERROR |
				   UFSHCD_UIC_DL_NAC_RECEIVED_ERROR |
				   UFSHCD_UIC_DL_TCx_REPLAY_ERROR))))
		needs_reset = true;

	/*
	 * if host reset is required then skip clearing the pending
	 * transfers forcefully because they will automatically get
	 * cleared after link startup.
	 */
	if (needs_reset)
		goto skip_pending_xfer_clear;

	/* release lock as clear command might sleep */
	spin_unlock_irqrestore(hba->host->host_lock, flags);
	/* Clear pending transfer requests */
	for_each_set_bit(tag, &hba->outstanding_reqs, hba->nutrs) {
		if (ufshcd_clear_cmd(hba, tag)) {
			err_xfer = true;
			goto lock_skip_pending_xfer_clear;
		}
	}

	/* Clear pending task management requests */
	for_each_set_bit(tag, &hba->outstanding_tasks, hba->nutmrs) {
		if (ufshcd_clear_tm_cmd(hba, tag)) {
			err_tm = true;
			goto lock_skip_pending_xfer_clear;
		}
	}

lock_skip_pending_xfer_clear:
	spin_lock_irqsave(hba->host->host_lock, flags);

	/* Complete the requests that are cleared by s/w */
	ufshcd_complete_requests(hba);

	if (err_xfer || err_tm)
		needs_reset = true;

skip_pending_xfer_clear:
	/* Fatal errors need reset */
	if (needs_reset) {
		unsigned long max_doorbells = (1UL << hba->nutrs) - 1;

		if (hba->saved_err & INT_FATAL_ERRORS)
			ufshcd_update_error_stats(hba,
						  UFS_ERR_INT_FATAL_ERRORS);
		if (hba->saved_ce_err)
			ufshcd_update_error_stats(hba, UFS_ERR_CRYPTO_ENGINE);

		if (hba->saved_err & UIC_ERROR)
			ufshcd_update_error_stats(hba,
						  UFS_ERR_INT_UIC_ERROR);

		if (err_xfer || err_tm)
			ufshcd_update_error_stats(hba,
						  UFS_ERR_CLEAR_PEND_XFER_TM);

		/*
		 * ufshcd_reset_and_restore() does the link reinitialization
		 * which will need atleast one empty doorbell slot to send the
		 * device management commands (NOP and query commands).
		 * If there is no slot empty at this moment then free up last
		 * slot forcefully.
		 */
		if (hba->outstanding_reqs == max_doorbells)
			__ufshcd_transfer_req_compl(hba,
						    (1UL << (hba->nutrs - 1)));

		spin_unlock_irqrestore(hba->host->host_lock, flags);
		err = ufshcd_reset_and_restore(hba);
		spin_lock_irqsave(hba->host->host_lock, flags);
		if (err) {
			dev_err(hba->dev, "%s: reset and restore failed\n",
					__func__);
			hba->ufshcd_state = UFSHCD_STATE_ERROR;
		}
		/*
		 * Inform scsi mid-layer that we did reset and allow to handle
		 * Unit Attention properly.
		 */
		scsi_report_bus_reset(hba->host, 0);
		hba->saved_err = 0;
		hba->saved_uic_err = 0;
		hba->saved_ce_err = 0;
		hba->force_host_reset = false;
	}

skip_err_handling:
	if (!needs_reset) {
		hba->ufshcd_state = UFSHCD_STATE_OPERATIONAL;
		if (hba->saved_err || hba->saved_uic_err)
			dev_err_ratelimited(hba->dev, "%s: exit: saved_err 0x%x saved_uic_err 0x%x",
			    __func__, hba->saved_err, hba->saved_uic_err);
	}

	hba->silence_err_logs = false;
out:
	ufshcd_clear_eh_in_progress(hba);
	spin_unlock_irqrestore(hba->host->host_lock, flags);
}

static void ufshcd_update_uic_reg_hist(struct ufs_uic_err_reg_hist *reg_hist,
		u32 reg)
{
	reg_hist->reg[reg_hist->pos] = reg;
	reg_hist->tstamp[reg_hist->pos] = ktime_get();
	reg_hist->pos = (reg_hist->pos + 1) % UIC_ERR_REG_HIST_LENGTH;
}

/**
 * ufshcd_update_uic_error - check and set fatal UIC error flags.
 * @hba: per-adapter instance
 */
static void ufshcd_update_uic_error(struct ufs_hba *hba)
{
	u32 reg;

	/* PHY layer lane error */
	reg = ufshcd_readl(hba, REG_UIC_ERROR_CODE_PHY_ADAPTER_LAYER);
	if ((reg & UIC_PHY_ADAPTER_LAYER_ERROR) &&
			(reg & UIC_PHY_ADAPTER_LAYER_ERROR_CODE_MASK)) {
		/*
		 * To know whether this error is fatal or not, DB timeout
		 * must be checked but this error is handled separately.
		 */
		dev_dbg(hba->dev, "%s: UIC Lane error reported, reg 0x%x\n",
				__func__, reg);
		ufshcd_update_uic_reg_hist(&hba->ufs_stats.pa_err, reg);

		/* Don't ignore LINERESET indication during hibern8 operation */
		if (reg & UIC_PHY_ADAPTER_LAYER_GENERIC_ERROR) {
			struct uic_command *cmd = hba->active_uic_cmd;

			if (cmd) {
				if ((cmd->command == UIC_CMD_DME_HIBER_ENTER)
				 || (cmd->command == UIC_CMD_DME_HIBER_EXIT)) {
					dev_err(hba->dev, "%s: LINERESET during hibern8, reg 0x%x\n",
						__func__, reg);
					hba->full_init_linereset = true;
				}
			}
		}
	}

	/* PA_INIT_ERROR is fatal and needs UIC reset */
	reg = ufshcd_readl(hba, REG_UIC_ERROR_CODE_DATA_LINK_LAYER);
	if (reg)
		ufshcd_update_uic_reg_hist(&hba->ufs_stats.dl_err, reg);

	if (reg & UIC_DATA_LINK_LAYER_ERROR_PA_INIT) {
		hba->uic_error |= UFSHCD_UIC_DL_PA_INIT_ERROR;
	} else if (hba->dev_quirks &
		   UFS_DEVICE_QUIRK_RECOVERY_FROM_DL_NAC_ERRORS) {
		if (reg & UIC_DATA_LINK_LAYER_ERROR_NAC_RECEIVED)
			hba->uic_error |=
				UFSHCD_UIC_DL_NAC_RECEIVED_ERROR;
		else if (reg & UIC_DATA_LINK_LAYER_ERROR_TCx_REPLAY_TIMEOUT)
			hba->uic_error |= UFSHCD_UIC_DL_TCx_REPLAY_ERROR;
	}

	/* UIC NL/TL/DME errors needs software retry */
	reg = ufshcd_readl(hba, REG_UIC_ERROR_CODE_NETWORK_LAYER);
	if (reg) {
		ufshcd_update_uic_reg_hist(&hba->ufs_stats.nl_err, reg);
		hba->uic_error |= UFSHCD_UIC_NL_ERROR;
	}

	reg = ufshcd_readl(hba, REG_UIC_ERROR_CODE_TRANSPORT_LAYER);
	if (reg) {
		ufshcd_update_uic_reg_hist(&hba->ufs_stats.tl_err, reg);
		hba->uic_error |= UFSHCD_UIC_TL_ERROR;
	}

	reg = ufshcd_readl(hba, REG_UIC_ERROR_CODE_DME);
	if (reg) {
		ufshcd_update_uic_reg_hist(&hba->ufs_stats.dme_err, reg);
		hba->uic_error |= UFSHCD_UIC_DME_ERROR;
	}

	dev_dbg(hba->dev, "%s: UIC error flags = 0x%08x\n",
			__func__, hba->uic_error);
}

/**
 * ufshcd_check_errors - Check for errors that need s/w attention
 * @hba: per-adapter instance
 */
static void ufshcd_check_errors(struct ufs_hba *hba)
{
	bool queue_eh_work = false;

	if (hba->errors & INT_FATAL_ERRORS || hba->ce_error)
		queue_eh_work = true;

	if (hba->errors & UIC_ERROR) {
		hba->uic_error = 0;
		ufshcd_update_uic_error(hba);
		if (hba->uic_error)
			queue_eh_work = true;
	}

	if (queue_eh_work) {
		/*
		 * update the transfer error masks to sticky bits, let's do this
		 * irrespective of current ufshcd_state.
		 */
		hba->saved_err |= hba->errors;
		hba->saved_uic_err |= hba->uic_error;
		hba->saved_ce_err |= hba->ce_error;

		/* handle fatal errors only when link is functional */
		if (hba->ufshcd_state == UFSHCD_STATE_OPERATIONAL) {
			/*
			 * Set error handling in progress flag early so that we
			 * don't issue new requests any more.
			 */
			ufshcd_set_eh_in_progress(hba);

			hba->ufshcd_state = UFSHCD_STATE_ERROR;
			schedule_work(&hba->eh_work);
		}
	}
	/*
	 * if (!queue_eh_work) -
	 * Other errors are either non-fatal where host recovers
	 * itself without s/w intervention or errors that will be
	 * handled by the SCSI core layer.
	 */
}

/**
 * ufshcd_tmc_handler - handle task management function completion
 * @hba: per adapter instance
 */
static void ufshcd_tmc_handler(struct ufs_hba *hba)
{
	u32 tm_doorbell;

	tm_doorbell = ufshcd_readl(hba, REG_UTP_TASK_REQ_DOOR_BELL);
	hba->tm_condition = tm_doorbell ^ hba->outstanding_tasks;
	wake_up(&hba->tm_wq);
}

/**
 * ufshcd_sl_intr - Interrupt service routine
 * @hba: per adapter instance
 * @intr_status: contains interrupts generated by the controller
 */
static void ufshcd_sl_intr(struct ufs_hba *hba, u32 intr_status)
{
	ufsdbg_error_inject_dispatcher(hba,
		ERR_INJECT_INTR, intr_status, &intr_status);

	ufshcd_vops_crypto_engine_get_status(hba, &hba->ce_error);

	hba->errors = UFSHCD_ERROR_MASK & intr_status;
	if (hba->errors || hba->ce_error)
		ufshcd_check_errors(hba);

	if (intr_status & UFSHCD_UIC_MASK)
		ufshcd_uic_cmd_compl(hba, intr_status);

	if (intr_status & UTP_TASK_REQ_COMPL)
		ufshcd_tmc_handler(hba);

	if (intr_status & UTP_TRANSFER_REQ_COMPL)
		ufshcd_transfer_req_compl(hba);
}

/**
 * ufshcd_intr - Main interrupt service routine
 * @irq: irq number
 * @__hba: pointer to adapter instance
 *
 * Returns IRQ_HANDLED - If interrupt is valid
 *		IRQ_NONE - If invalid interrupt
 */
static irqreturn_t ufshcd_intr(int irq, void *__hba)
{
	u32 intr_status, enabled_intr_status;
	irqreturn_t retval = IRQ_NONE;
	struct ufs_hba *hba = __hba;

	spin_lock(hba->host->host_lock);
	intr_status = ufshcd_readl(hba, REG_INTERRUPT_STATUS);
	enabled_intr_status =
		intr_status & ufshcd_readl(hba, REG_INTERRUPT_ENABLE);

	if (intr_status)
		ufshcd_writel(hba, intr_status, REG_INTERRUPT_STATUS);

	if (enabled_intr_status) {
		ufshcd_sl_intr(hba, enabled_intr_status);
		retval = IRQ_HANDLED;
	}
	spin_unlock(hba->host->host_lock);
	return retval;
}

static int ufshcd_clear_tm_cmd(struct ufs_hba *hba, int tag)
{
	int err = 0;
	u32 mask = 1 << tag;
	unsigned long flags;

	if (!test_bit(tag, &hba->outstanding_tasks))
		goto out;

	spin_lock_irqsave(hba->host->host_lock, flags);
	ufshcd_writel(hba, ~(1 << tag), REG_UTP_TASK_REQ_LIST_CLEAR);
	spin_unlock_irqrestore(hba->host->host_lock, flags);

	/* poll for max. 1 sec to clear door bell register by h/w */
	err = ufshcd_wait_for_register(hba,
			REG_UTP_TASK_REQ_DOOR_BELL,
			mask, 0, 1000, 1000, true);
out:
	return err;
}

/**
 * ufshcd_issue_tm_cmd - issues task management commands to controller
 * @hba: per adapter instance
 * @lun_id: LUN ID to which TM command is sent
 * @task_id: task ID to which the TM command is applicable
 * @tm_function: task management function opcode
 * @tm_response: task management service response return value
 *
 * Returns non-zero value on error, zero on success.
 */
static int ufshcd_issue_tm_cmd(struct ufs_hba *hba, int lun_id, int task_id,
		u8 tm_function, u8 *tm_response)
{
	struct utp_task_req_desc *task_req_descp;
	struct utp_upiu_task_req *task_req_upiup;
	struct Scsi_Host *host;
	unsigned long flags;
	int free_slot;
	int err;
	int task_tag;

	host = hba->host;

	/*
	 * Get free slot, sleep if slots are unavailable.
	 * Even though we use wait_event() which sleeps indefinitely,
	 * the maximum wait time is bounded by %TM_CMD_TIMEOUT.
	 */
	wait_event(hba->tm_tag_wq, ufshcd_get_tm_free_slot(hba, &free_slot));
	ufshcd_hold_all(hba);

	spin_lock_irqsave(host->host_lock, flags);
	task_req_descp = hba->utmrdl_base_addr;
	task_req_descp += free_slot;

	/* Configure task request descriptor */
	task_req_descp->header.dword_0 = cpu_to_le32(UTP_REQ_DESC_INT_CMD);
	task_req_descp->header.dword_2 =
			cpu_to_le32(OCS_INVALID_COMMAND_STATUS);

	/* Configure task request UPIU */
	task_req_upiup =
		(struct utp_upiu_task_req *) task_req_descp->task_req_upiu;
	task_tag = hba->nutrs + free_slot;
	task_req_upiup->header.dword_0 =
		UPIU_HEADER_DWORD(UPIU_TRANSACTION_TASK_REQ, 0,
					      lun_id, task_tag);
	task_req_upiup->header.dword_1 =
		UPIU_HEADER_DWORD(0, tm_function, 0, 0);
	/*
	 * The host shall provide the same value for LUN field in the basic
	 * header and for Input Parameter.
	 */
	task_req_upiup->input_param1 = cpu_to_be32(lun_id);
	task_req_upiup->input_param2 = cpu_to_be32(task_id);

	/* send command to the controller */
	__set_bit(free_slot, &hba->outstanding_tasks);

	/* Make sure descriptors are ready before ringing the task doorbell */
	wmb();

	ufshcd_writel(hba, 1 << free_slot, REG_UTP_TASK_REQ_DOOR_BELL);
	/* Make sure that doorbell is committed immediately */
	wmb();

	spin_unlock_irqrestore(host->host_lock, flags);

	/* wait until the task management command is completed */
	err = wait_event_timeout(hba->tm_wq,
			test_bit(free_slot, &hba->tm_condition),
			msecs_to_jiffies(TM_CMD_TIMEOUT));
	if (!err) {
		dev_err(hba->dev, "%s: task management cmd 0x%.2x timed-out\n",
				__func__, tm_function);
		if (ufshcd_clear_tm_cmd(hba, free_slot))
			dev_WARN(hba->dev, "%s: unable clear tm cmd (slot %d) after timeout\n",
					__func__, free_slot);
		err = -ETIMEDOUT;
	} else {
		err = ufshcd_task_req_compl(hba, free_slot, tm_response);
	}

	clear_bit(free_slot, &hba->tm_condition);
	ufshcd_put_tm_slot(hba, free_slot);
	wake_up(&hba->tm_tag_wq);

	ufshcd_release_all(hba);
	return err;
}

/**
 * ufshcd_eh_device_reset_handler - device reset handler registered to
 *                                    scsi layer.
 * @cmd: SCSI command pointer
 *
 * Returns SUCCESS/FAILED
 */
static int ufshcd_eh_device_reset_handler(struct scsi_cmnd *cmd)
{
	struct Scsi_Host *host;
	struct ufs_hba *hba;
	unsigned int tag;
	u32 pos;
	int err;
	u8 resp = 0xF;
	struct ufshcd_lrb *lrbp;
	unsigned long flags;

	host = cmd->device->host;
	hba = shost_priv(host);
	tag = cmd->request->tag;

	lrbp = &hba->lrb[tag];
	err = ufshcd_issue_tm_cmd(hba, lrbp->lun, 0, UFS_LOGICAL_RESET, &resp);
	if (err || resp != UPIU_TASK_MANAGEMENT_FUNC_COMPL) {
		if (!err)
			err = resp;
		goto out;
	}

	/* clear the commands that were pending for corresponding LUN */
	for_each_set_bit(pos, &hba->outstanding_reqs, hba->nutrs) {
		if (hba->lrb[pos].lun == lrbp->lun) {
			err = ufshcd_clear_cmd(hba, pos);
			if (err)
				break;
		}
	}
	spin_lock_irqsave(host->host_lock, flags);
	ufshcd_transfer_req_compl(hba);
	spin_unlock_irqrestore(host->host_lock, flags);

out:
	hba->req_abort_count = 0;
	if (!err) {
		err = SUCCESS;
	} else {
		dev_err(hba->dev, "%s: failed with err %d\n", __func__, err);
		err = FAILED;
	}
	return err;
}

static void ufshcd_set_req_abort_skip(struct ufs_hba *hba, unsigned long bitmap)
{
	struct ufshcd_lrb *lrbp;
	int tag;

	for_each_set_bit(tag, &bitmap, hba->nutrs) {
		lrbp = &hba->lrb[tag];
		lrbp->req_abort_skip = true;
	}
}

/**
 * ufshcd_abort - abort a specific command
 * @cmd: SCSI command pointer
 *
 * Abort the pending command in device by sending UFS_ABORT_TASK task management
 * command, and in host controller by clearing the door-bell register. There can
 * be race between controller sending the command to the device while abort is
 * issued. To avoid that, first issue UFS_QUERY_TASK to check if the command is
 * really issued and then try to abort it.
 *
 * Returns SUCCESS/FAILED
 */
static int ufshcd_abort(struct scsi_cmnd *cmd)
{
	struct Scsi_Host *host;
	struct ufs_hba *hba;
	unsigned long flags;
	unsigned int tag;
	int err = 0;
	int poll_cnt;
	u8 resp = 0xF;
	struct ufshcd_lrb *lrbp;
	u32 reg;

	host = cmd->device->host;
	hba = shost_priv(host);
	tag = cmd->request->tag;
	if (!ufshcd_valid_tag(hba, tag)) {
		dev_err(hba->dev,
			"%s: invalid command tag %d: cmd=0x%p, cmd->request=0x%p",
			__func__, tag, cmd, cmd->request);
		BUG();
	}

	lrbp = &hba->lrb[tag];

	ufshcd_update_error_stats(hba, UFS_ERR_TASK_ABORT);

	/*
	 * Task abort to the device W-LUN is illegal. When this command
	 * will fail, due to spec violation, scsi err handling next step
	 * will be to send LU reset which, again, is a spec violation.
	 * To avoid these unnecessary/illegal step we skip to the last error
	 * handling stage: reset and restore.
	 */
	if (lrbp->lun == UFS_UPIU_UFS_DEVICE_WLUN)
		return ufshcd_eh_host_reset_handler(cmd);

	ufshcd_hold_all(hba);
	reg = ufshcd_readl(hba, REG_UTP_TRANSFER_REQ_DOOR_BELL);
	/* If command is already aborted/completed, return SUCCESS */
	if (!(test_bit(tag, &hba->outstanding_reqs))) {
		dev_err(hba->dev,
			"%s: cmd at tag %d already completed, outstanding=0x%lx, doorbell=0x%x\n",
			__func__, tag, hba->outstanding_reqs, reg);
		goto out;
	}

	if (!(reg & (1 << tag))) {
		dev_err(hba->dev,
		"%s: cmd was completed, but without a notifying intr, tag = %d",
		__func__, tag);
	}

	/* Print Transfer Request of aborted task */
	dev_err(hba->dev, "%s: Device abort task at tag %d", __func__, tag);

	/*
	 * Print detailed info about aborted request.
	 * As more than one request might get aborted at the same time,
	 * print full information only for the first aborted request in order
	 * to reduce repeated printouts. For other aborted requests only print
	 * basic details.
	 */
	scsi_print_command(cmd);
	if (!hba->req_abort_count) {
		ufshcd_print_host_regs(hba);
		ufshcd_print_host_state(hba);
		ufshcd_print_pwr_info(hba);
		ufshcd_print_trs(hba, 1 << tag, true);
	} else {
		ufshcd_print_trs(hba, 1 << tag, false);
	}
	hba->req_abort_count++;


	/* Skip task abort in case previous aborts failed and report failure */
	if (lrbp->req_abort_skip) {
		err = -EIO;
		goto out;
	}

	for (poll_cnt = 100; poll_cnt; poll_cnt--) {
		err = ufshcd_issue_tm_cmd(hba, lrbp->lun, lrbp->task_tag,
				UFS_QUERY_TASK, &resp);
		if (!err && resp == UPIU_TASK_MANAGEMENT_FUNC_SUCCEEDED) {
			/* cmd pending in the device */
			dev_err(hba->dev, "%s: cmd pending in the device. tag = %d",
				__func__, tag);
			break;
		} else if (!err && resp == UPIU_TASK_MANAGEMENT_FUNC_COMPL) {
			/*
			 * cmd not pending in the device, check if it is
			 * in transition.
			 */
			dev_err(hba->dev, "%s: cmd at tag %d not pending in the device.",
				__func__, tag);
			reg = ufshcd_readl(hba, REG_UTP_TRANSFER_REQ_DOOR_BELL);
			if (reg & (1 << tag)) {
				/* sleep for max. 200us to stabilize */
				usleep_range(100, 200);
				continue;
			}
			/* command completed already */
			dev_err(hba->dev, "%s: cmd at tag %d successfully cleared from DB.",
				__func__, tag);
			goto out;
		} else {
			dev_err(hba->dev,
				"%s: no response from device. tag = %d, err %d",
				__func__, tag, err);
			if (!err)
				err = resp; /* service response error */
			goto out;
		}
	}

	if (!poll_cnt) {
		err = -EBUSY;
		goto out;
	}

	err = ufshcd_issue_tm_cmd(hba, lrbp->lun, lrbp->task_tag,
			UFS_ABORT_TASK, &resp);
	if (err || resp != UPIU_TASK_MANAGEMENT_FUNC_COMPL) {
		if (!err) {
			err = resp; /* service response error */
			dev_err(hba->dev, "%s: issued. tag = %d, err %d",
				__func__, tag, err);
		}
		goto out;
	}

	err = ufshcd_clear_cmd(hba, tag);
	if (err) {
		dev_err(hba->dev, "%s: Failed clearing cmd at tag %d, err %d",
			__func__, tag, err);
		goto out;
	}

	scsi_dma_unmap(cmd);

	spin_lock_irqsave(host->host_lock, flags);
	ufshcd_outstanding_req_clear(hba, tag);
	hba->lrb[tag].cmd = NULL;
	spin_unlock_irqrestore(host->host_lock, flags);

	clear_bit_unlock(tag, &hba->lrb_in_use);
	wake_up(&hba->dev_cmd.tag_wq);

out:
	if (!err) {
		err = SUCCESS;
	} else {
		dev_err(hba->dev, "%s: failed with err %d\n", __func__, err);
		ufshcd_set_req_abort_skip(hba, hba->outstanding_reqs);
		err = FAILED;
	}

	/*
	 * This ufshcd_release_all() corresponds to the original scsi cmd that
	 * got aborted here (as we won't get any IRQ for it).
	 */
	ufshcd_release_all(hba);
	return err;
}

/**
 * ufshcd_host_reset_and_restore - reset and restore host controller
 * @hba: per-adapter instance
 *
 * Note that host controller reset may issue DME_RESET to
 * local and remote (device) Uni-Pro stack and the attributes
 * are reset to default state.
 *
 * Returns zero on success, non-zero on failure
 */
static int ufshcd_host_reset_and_restore(struct ufs_hba *hba)
{
	int err;
	unsigned long flags;

	/* Reset the host controller */
	spin_lock_irqsave(hba->host->host_lock, flags);
	ufshcd_hba_stop(hba, false);
	spin_unlock_irqrestore(hba->host->host_lock, flags);

	/* scale up clocks to max frequency before full reinitialization */
	ufshcd_set_clk_freq(hba, true);

	err = ufshcd_hba_enable(hba);
	if (err)
		goto out;

	/* Establish the link again and restore the device */
	err = ufshcd_probe_hba(hba);

	if (!err && (hba->ufshcd_state != UFSHCD_STATE_OPERATIONAL)) {
		err = -EIO;
		goto out;
	}

	if (!err) {
		err = ufshcd_vops_crypto_engine_reset(hba);
		if (err) {
			dev_err(hba->dev,
				"%s: failed to reset crypto engine %d\n",
				__func__, err);
			goto out;
		}
	}

out:
	if (err)
		dev_err(hba->dev, "%s: Host init failed %d\n", __func__, err);

	return err;
}

/**
 * ufshcd_reset_and_restore - reset and re-initialize host/device
 * @hba: per-adapter instance
 *
 * Reset and recover device, host and re-establish link. This
 * is helpful to recover the communication in fatal error conditions.
 *
 * Returns zero on success, non-zero on failure
 */
static int ufshcd_reset_and_restore(struct ufs_hba *hba)
{
	int err = 0;
	unsigned long flags;
	int retries = MAX_HOST_RESET_RETRIES;

	do {
		err = ufshcd_vops_full_reset(hba);
		if (err)
			dev_warn(hba->dev, "%s: full reset returned %d\n",
				 __func__, err);

		err = ufshcd_reset_device(hba);
		if (err)
			dev_warn(hba->dev, "%s: device reset failed. err %d\n",
				 __func__, err);

		err = ufshcd_host_reset_and_restore(hba);
	} while (err && --retries);

	/*
	 * There is no point proceeding even after failing
	 * to recover after multiple retries.
	 */
	if (err)
		BUG();
	/*
	 * After reset the door-bell might be cleared, complete
	 * outstanding requests in s/w here.
	 */
	spin_lock_irqsave(hba->host->host_lock, flags);
	ufshcd_transfer_req_compl(hba);
	ufshcd_tmc_handler(hba);
	spin_unlock_irqrestore(hba->host->host_lock, flags);

	return err;
}

/**
 * ufshcd_eh_host_reset_handler - host reset handler registered to scsi layer
 * @cmd - SCSI command pointer
 *
 * Returns SUCCESS/FAILED
 */
static int ufshcd_eh_host_reset_handler(struct scsi_cmnd *cmd)
{
	int err = SUCCESS;
	unsigned long flags;
	struct ufs_hba *hba;

	hba = shost_priv(cmd->device->host);

	/*
	 * Check if there is any race with fatal error handling.
	 * If so, wait for it to complete. Even though fatal error
	 * handling does reset and restore in some cases, don't assume
	 * anything out of it. We are just avoiding race here.
	 */
	do {
		spin_lock_irqsave(hba->host->host_lock, flags);
		if (!(work_pending(&hba->eh_work) ||
				hba->ufshcd_state == UFSHCD_STATE_RESET))
			break;
		spin_unlock_irqrestore(hba->host->host_lock, flags);
		dev_err(hba->dev, "%s: reset in progress - 1\n", __func__);
		flush_work(&hba->eh_work);
	} while (1);

	/*
	 * we don't know if previous reset had really reset the host controller
	 * or not. So let's force reset here to be sure.
	 */
	hba->ufshcd_state = UFSHCD_STATE_ERROR;
	hba->force_host_reset = true;
	schedule_work(&hba->eh_work);

	/* wait for the reset work to finish */
	do {
		if (!(work_pending(&hba->eh_work) ||
				hba->ufshcd_state == UFSHCD_STATE_RESET))
			break;
		spin_unlock_irqrestore(hba->host->host_lock, flags);
		dev_err(hba->dev, "%s: reset in progress - 2\n", __func__);
		flush_work(&hba->eh_work);
		spin_lock_irqsave(hba->host->host_lock, flags);
	} while (1);

	if (!((hba->ufshcd_state == UFSHCD_STATE_OPERATIONAL) &&
	      ufshcd_is_link_active(hba))) {
		err = FAILED;
		hba->ufshcd_state = UFSHCD_STATE_ERROR;
	}

	spin_unlock_irqrestore(hba->host->host_lock, flags);

	return err;
}

/**
 * ufshcd_get_max_icc_level - calculate the ICC level
 * @sup_curr_uA: max. current supported by the regulator
 * @start_scan: row at the desc table to start scan from
 * @buff: power descriptor buffer
 *
 * Returns calculated max ICC level for specific regulator
 */
static u32 ufshcd_get_max_icc_level(int sup_curr_uA, u32 start_scan, char *buff)
{
	int i;
	int curr_uA;
	u16 data;
	u16 unit;

	for (i = start_scan; i >= 0; i--) {
		data = be16_to_cpu(*((u16 *)(buff + 2*i)));
		unit = (data & ATTR_ICC_LVL_UNIT_MASK) >>
						ATTR_ICC_LVL_UNIT_OFFSET;
		curr_uA = data & ATTR_ICC_LVL_VALUE_MASK;
		switch (unit) {
		case UFSHCD_NANO_AMP:
			curr_uA = curr_uA / 1000;
			break;
		case UFSHCD_MILI_AMP:
			curr_uA = curr_uA * 1000;
			break;
		case UFSHCD_AMP:
			curr_uA = curr_uA * 1000 * 1000;
			break;
		case UFSHCD_MICRO_AMP:
		default:
			break;
		}
		if (sup_curr_uA >= curr_uA)
			break;
	}
	if (i < 0) {
		i = 0;
		pr_err("%s: Couldn't find valid icc_level = %d", __func__, i);
	}

	return (u32)i;
}

/**
 * ufshcd_calc_icc_level - calculate the max ICC level
 * In case regulators are not initialized we'll return 0
 * @hba: per-adapter instance
 * @desc_buf: power descriptor buffer to extract ICC levels from.
 * @len: length of desc_buff
 *
 * Returns calculated ICC level
 */
static u32 ufshcd_find_max_sup_active_icc_level(struct ufs_hba *hba,
							u8 *desc_buf, int len)
{
	u32 icc_level = 0;

	if (!hba->vreg_info.vcc || !hba->vreg_info.vccq ||
						!hba->vreg_info.vccq2) {
		dev_err(hba->dev,
			"%s: Regulator capability was not set, actvIccLevel=%d",
							__func__, icc_level);
		goto out;
	}

	if (hba->vreg_info.vcc)
		icc_level = ufshcd_get_max_icc_level(
				hba->vreg_info.vcc->max_uA,
				POWER_DESC_MAX_ACTV_ICC_LVLS - 1,
				&desc_buf[PWR_DESC_ACTIVE_LVLS_VCC_0]);

	if (hba->vreg_info.vccq)
		icc_level = ufshcd_get_max_icc_level(
				hba->vreg_info.vccq->max_uA,
				icc_level,
				&desc_buf[PWR_DESC_ACTIVE_LVLS_VCCQ_0]);

	if (hba->vreg_info.vccq2)
		icc_level = ufshcd_get_max_icc_level(
				hba->vreg_info.vccq2->max_uA,
				icc_level,
				&desc_buf[PWR_DESC_ACTIVE_LVLS_VCCQ2_0]);
out:
	return icc_level;
}

static void ufshcd_init_icc_levels(struct ufs_hba *hba)
{
	int ret;
	int buff_len = QUERY_DESC_POWER_MAX_SIZE;
	u8 desc_buf[QUERY_DESC_POWER_MAX_SIZE];

	ret = ufshcd_read_power_desc(hba, desc_buf, buff_len);
	if (ret) {
		dev_err(hba->dev,
			"%s: Failed reading power descriptor.len = %d ret = %d",
			__func__, buff_len, ret);
		return;
	}

	hba->init_prefetch_data.icc_level =
			ufshcd_find_max_sup_active_icc_level(hba,
			desc_buf, buff_len);
	dev_dbg(hba->dev, "%s: setting icc_level 0x%x",
			__func__, hba->init_prefetch_data.icc_level);

	ret = ufshcd_query_attr_retry(hba, UPIU_QUERY_OPCODE_WRITE_ATTR,
		QUERY_ATTR_IDN_ACTIVE_ICC_LVL, 0, 0,
		&hba->init_prefetch_data.icc_level);

	if (ret)
		dev_err(hba->dev,
			"%s: Failed configuring bActiveICCLevel = %d ret = %d",
			__func__, hba->init_prefetch_data.icc_level , ret);

}

/**
 * ufshcd_scsi_add_wlus - Adds required W-LUs
 * @hba: per-adapter instance
 *
 * UFS device specification requires the UFS devices to support 4 well known
 * logical units:
 *	"REPORT_LUNS" (address: 01h)
 *	"UFS Device" (address: 50h)
 *	"RPMB" (address: 44h)
 *	"BOOT" (address: 30h)
 * UFS device's power management needs to be controlled by "POWER CONDITION"
 * field of SSU (START STOP UNIT) command. But this "power condition" field
 * will take effect only when its sent to "UFS device" well known logical unit
 * hence we require the scsi_device instance to represent this logical unit in
 * order for the UFS host driver to send the SSU command for power management.

 * We also require the scsi_device instance for "RPMB" (Replay Protected Memory
 * Block) LU so user space process can control this LU. User space may also
 * want to have access to BOOT LU.

 * This function adds scsi device instances for each of all well known LUs
 * (except "REPORT LUNS" LU).
 *
 * Returns zero on success (all required W-LUs are added successfully),
 * non-zero error value on failure (if failed to add any of the required W-LU).
 */
static int ufshcd_scsi_add_wlus(struct ufs_hba *hba)
{
	int ret = 0;
	struct scsi_device *sdev_rpmb;
	struct scsi_device *sdev_boot;

	hba->sdev_ufs_device = __scsi_add_device(hba->host, 0, 0,
		ufshcd_upiu_wlun_to_scsi_wlun(UFS_UPIU_UFS_DEVICE_WLUN), NULL);
	if (IS_ERR(hba->sdev_ufs_device)) {
		ret = PTR_ERR(hba->sdev_ufs_device);
		hba->sdev_ufs_device = NULL;
		goto out;
	}
	scsi_device_put(hba->sdev_ufs_device);

	sdev_boot = __scsi_add_device(hba->host, 0, 0,
		ufshcd_upiu_wlun_to_scsi_wlun(UFS_UPIU_BOOT_WLUN), NULL);
	if (IS_ERR(sdev_boot)) {
		ret = PTR_ERR(sdev_boot);
		goto remove_sdev_ufs_device;
	}
	scsi_device_put(sdev_boot);

	sdev_rpmb = __scsi_add_device(hba->host, 0, 0,
		ufshcd_upiu_wlun_to_scsi_wlun(UFS_UPIU_RPMB_WLUN), NULL);
	if (IS_ERR(sdev_rpmb)) {
		ret = PTR_ERR(sdev_rpmb);
		goto remove_sdev_boot;
	}
	scsi_device_put(sdev_rpmb);
	goto out;

remove_sdev_boot:
	scsi_remove_device(sdev_boot);
remove_sdev_ufs_device:
	scsi_remove_device(hba->sdev_ufs_device);
out:
	return ret;
}

/**
 * ufshcd_tune_pa_tactivate - Tunes PA_TActivate of local UniPro
 * @hba: per-adapter instance
 *
 * PA_TActivate parameter can be tuned manually if UniPro version is less than
 * 1.61. PA_TActivate needs to be greater than or equal to peerM-PHY's
 * RX_MIN_ACTIVATETIME_CAPABILITY attribute. This optimal value can help reduce
 * the hibern8 exit latency.
 *
 * Returns zero on success, non-zero error value on failure.
 */
static int ufshcd_tune_pa_tactivate(struct ufs_hba *hba)
{
	int ret = 0;
	u32 peer_rx_min_activatetime = 0, tuned_pa_tactivate;

	if (!ufshcd_is_unipro_pa_params_tuning_req(hba))
		return 0;

	ret = ufshcd_dme_peer_get(hba,
				  UIC_ARG_MIB_SEL(
					RX_MIN_ACTIVATETIME_CAPABILITY,
					UIC_ARG_MPHY_RX_GEN_SEL_INDEX(0)),
				  &peer_rx_min_activatetime);
	if (ret)
		goto out;

	/* make sure proper unit conversion is applied */
	tuned_pa_tactivate =
		((peer_rx_min_activatetime * RX_MIN_ACTIVATETIME_UNIT_US)
		 / PA_TACTIVATE_TIME_UNIT_US);
	ret = ufshcd_dme_set(hba, UIC_ARG_MIB(PA_TACTIVATE),
			     tuned_pa_tactivate);

out:
	return ret;
}

/**
 * ufshcd_tune_pa_hibern8time - Tunes PA_Hibern8Time of local UniPro
 * @hba: per-adapter instance
 *
 * PA_Hibern8Time parameter can be tuned manually if UniPro version is less than
 * 1.61. PA_Hibern8Time needs to be maximum of local M-PHY's
 * TX_HIBERN8TIME_CAPABILITY & peer M-PHY's RX_HIBERN8TIME_CAPABILITY.
 * This optimal value can help reduce the hibern8 exit latency.
 *
 * Returns zero on success, non-zero error value on failure.
 */
static int ufshcd_tune_pa_hibern8time(struct ufs_hba *hba)
{
	int ret = 0;
	u32 local_tx_hibern8_time_cap = 0, peer_rx_hibern8_time_cap = 0;
	u32 max_hibern8_time, tuned_pa_hibern8time;

	ret = ufshcd_dme_get(hba,
			     UIC_ARG_MIB_SEL(TX_HIBERN8TIME_CAPABILITY,
					UIC_ARG_MPHY_TX_GEN_SEL_INDEX(0)),
				  &local_tx_hibern8_time_cap);
	if (ret)
		goto out;

	ret = ufshcd_dme_peer_get(hba,
				  UIC_ARG_MIB_SEL(RX_HIBERN8TIME_CAPABILITY,
					UIC_ARG_MPHY_RX_GEN_SEL_INDEX(0)),
				  &peer_rx_hibern8_time_cap);
	if (ret)
		goto out;

	max_hibern8_time = max(local_tx_hibern8_time_cap,
			       peer_rx_hibern8_time_cap);
	/* make sure proper unit conversion is applied */
	tuned_pa_hibern8time = ((max_hibern8_time * HIBERN8TIME_UNIT_US)
				/ PA_HIBERN8_TIME_UNIT_US);
	ret = ufshcd_dme_set(hba, UIC_ARG_MIB(PA_HIBERN8TIME),
			     tuned_pa_hibern8time);
out:
	return ret;
}

/**
 * ufshcd_quirk_tune_host_pa_tactivate - Ensures that host PA_TACTIVATE is
 * less than device PA_TACTIVATE time.
 * @hba: per-adapter instance
 *
 * Some UFS devices require host PA_TACTIVATE to be lower than device
 * PA_TACTIVATE, we need to enable UFS_DEVICE_QUIRK_HOST_PA_TACTIVATE quirk
 * for such devices.
 *
 * Returns zero on success, non-zero error value on failure.
 */
static int ufshcd_quirk_tune_host_pa_tactivate(struct ufs_hba *hba)
{
	int ret = 0;
	u32 granularity, peer_granularity;
	u32 pa_tactivate, peer_pa_tactivate;
	u32 pa_tactivate_us, peer_pa_tactivate_us;
	u8 gran_to_us_table[] = {1, 4, 8, 16, 32, 100};

	ret = ufshcd_dme_get(hba, UIC_ARG_MIB(PA_GRANULARITY),
				  &granularity);
	if (ret)
		goto out;

	ret = ufshcd_dme_peer_get(hba, UIC_ARG_MIB(PA_GRANULARITY),
				  &peer_granularity);
	if (ret)
		goto out;

	if ((granularity < PA_GRANULARITY_MIN_VAL) ||
	    (granularity > PA_GRANULARITY_MAX_VAL)) {
		dev_err(hba->dev, "%s: invalid host PA_GRANULARITY %d",
			__func__, granularity);
		return -EINVAL;
	}

	if ((peer_granularity < PA_GRANULARITY_MIN_VAL) ||
	    (peer_granularity > PA_GRANULARITY_MAX_VAL)) {
		dev_err(hba->dev, "%s: invalid device PA_GRANULARITY %d",
			__func__, peer_granularity);
		return -EINVAL;
	}

	ret = ufshcd_dme_get(hba, UIC_ARG_MIB(PA_TACTIVATE), &pa_tactivate);
	if (ret)
		goto out;

	ret = ufshcd_dme_peer_get(hba, UIC_ARG_MIB(PA_TACTIVATE),
				  &peer_pa_tactivate);
	if (ret)
		goto out;

	pa_tactivate_us = pa_tactivate * gran_to_us_table[granularity - 1];
	peer_pa_tactivate_us = peer_pa_tactivate *
			     gran_to_us_table[peer_granularity - 1];

	if (pa_tactivate_us > peer_pa_tactivate_us) {
		u32 new_peer_pa_tactivate;

		new_peer_pa_tactivate = pa_tactivate_us /
				      gran_to_us_table[peer_granularity - 1];
		new_peer_pa_tactivate++;
		ret = ufshcd_dme_peer_set(hba, UIC_ARG_MIB(PA_TACTIVATE),
					  new_peer_pa_tactivate);
	}

out:
	return ret;
}

static void ufshcd_tune_unipro_params(struct ufs_hba *hba)
{
	if (ufshcd_is_unipro_pa_params_tuning_req(hba)) {
		ufshcd_tune_pa_tactivate(hba);
		ufshcd_tune_pa_hibern8time(hba);
	}

	if (hba->dev_quirks & UFS_DEVICE_QUIRK_PA_TACTIVATE)
		/* set 1ms timeout for PA_TACTIVATE */
		ufshcd_dme_set(hba, UIC_ARG_MIB(PA_TACTIVATE), 10);

	if (hba->dev_quirks & UFS_DEVICE_QUIRK_HOST_PA_TACTIVATE)
		ufshcd_quirk_tune_host_pa_tactivate(hba);

	ufshcd_vops_apply_dev_quirks(hba);
}

static void ufshcd_clear_dbg_ufs_stats(struct ufs_hba *hba)
{
	int err_reg_hist_size = sizeof(struct ufs_uic_err_reg_hist);

	hba->ufs_stats.hibern8_exit_cnt = 0;
	hba->ufs_stats.last_hibern8_exit_tstamp = ktime_set(0, 0);

	memset(&hba->ufs_stats.pa_err, 0, err_reg_hist_size);
	memset(&hba->ufs_stats.dl_err, 0, err_reg_hist_size);
	memset(&hba->ufs_stats.nl_err, 0, err_reg_hist_size);
	memset(&hba->ufs_stats.tl_err, 0, err_reg_hist_size);
	memset(&hba->ufs_stats.dme_err, 0, err_reg_hist_size);

	hba->req_abort_count = 0;
}

static void ufshcd_apply_pm_quirks(struct ufs_hba *hba)
{
	if (hba->dev_quirks & UFS_DEVICE_QUIRK_NO_LINK_OFF) {
		if (ufs_get_pm_lvl_to_link_pwr_state(hba->rpm_lvl) ==
		    UIC_LINK_OFF_STATE) {
			hba->rpm_lvl =
				ufs_get_desired_pm_lvl_for_dev_link_state(
						UFS_SLEEP_PWR_MODE,
						UIC_LINK_HIBERN8_STATE);
			dev_info(hba->dev, "UFS_DEVICE_QUIRK_NO_LINK_OFF enabled, changed rpm_lvl to %d\n",
				hba->rpm_lvl);
		}
		if (ufs_get_pm_lvl_to_link_pwr_state(hba->spm_lvl) ==
		    UIC_LINK_OFF_STATE) {
			hba->spm_lvl =
				ufs_get_desired_pm_lvl_for_dev_link_state(
						UFS_SLEEP_PWR_MODE,
						UIC_LINK_HIBERN8_STATE);
			dev_info(hba->dev, "UFS_DEVICE_QUIRK_NO_LINK_OFF enabled, changed spm_lvl to %d\n",
				hba->spm_lvl);
		}
	}
}

/**
 * ufshcd_probe_hba - probe hba to detect device and initialize
 * @hba: per-adapter instance
 *
 * Execute link-startup and verify device initialization
 */
static int ufshcd_probe_hba(struct ufs_hba *hba)
{
	int ret;
	ktime_t start = ktime_get();

	ret = ufshcd_link_startup(hba);
	if (ret)
		goto out;

	/* Debug counters initialization */
	ufshcd_clear_dbg_ufs_stats(hba);
	/* set the default level for urgent bkops */
	hba->urgent_bkops_lvl = BKOPS_STATUS_PERF_IMPACT;
	hba->is_urgent_bkops_lvl_checked = false;

	/* UniPro link is active now */
	ufshcd_set_link_active(hba);

	ret = ufshcd_verify_dev_init(hba);
	if (ret)
		goto out;

	ret = ufshcd_complete_dev_init(hba);
	if (ret)
		goto out;

	ufs_advertise_fixup_device(hba);
	ufshcd_tune_unipro_params(hba);

	ufshcd_apply_pm_quirks(hba);
	ret = ufshcd_set_vccq_rail_unused(hba,
		(hba->dev_quirks & UFS_DEVICE_NO_VCCQ) ? true : false);
	if (ret)
		goto out;

	/* UFS device is also active now */
	ufshcd_set_ufs_dev_active(hba);
	ufshcd_force_reset_auto_bkops(hba);
	hba->wlun_dev_clr_ua = true;

	if (ufshcd_get_max_pwr_mode(hba)) {
		dev_err(hba->dev,
			"%s: Failed getting max supported power mode\n",
			__func__);
	} else {
		ret = ufshcd_config_pwr_mode(hba, &hba->max_pwr_info.info);
		if (ret) {
			dev_err(hba->dev, "%s: Failed setting power mode, err = %d\n",
					__func__, ret);
			goto out;
		}
	}

	/* set the state as operational after switching to desired gear */
	hba->ufshcd_state = UFSHCD_STATE_OPERATIONAL;
	/*
	 * If we are in error handling context or in power management callbacks
	 * context, no need to scan the host
	 */
	if (!ufshcd_eh_in_progress(hba) && !hba->pm_op_in_progress) {
		bool flag;

		/* clear any previous UFS device information */
		memset(&hba->dev_info, 0, sizeof(hba->dev_info));
		if (!ufshcd_query_flag_retry(hba, UPIU_QUERY_OPCODE_READ_FLAG,
				QUERY_FLAG_IDN_PWR_ON_WPE, &flag))
			hba->dev_info.f_power_on_wp_en = flag;

		if (!hba->is_init_prefetch)
			ufshcd_init_icc_levels(hba);

		/* Add required well known logical units to scsi mid layer */
		if (ufshcd_scsi_add_wlus(hba))
			goto out;

		/* Enable auto hibern8 if supported, after full host and
		 * device initialization.
		 */
		if (ufshcd_is_auto_hibern8_supported(hba))
			ufshcd_set_auto_hibern8_timer(hba,
					      hba->hibern8_on_idle.delay_ms);

		/* Initialize devfreq after UFS device is detected */
		if (ufshcd_is_clkscaling_supported(hba)) {
			memcpy(&hba->clk_scaling.saved_pwr_info.info,
			    &hba->pwr_info, sizeof(struct ufs_pa_layer_attr));
			hba->clk_scaling.saved_pwr_info.is_valid = true;
			hba->clk_scaling.is_scaled_up = true;
			if (!hba->devfreq) {
				hba->devfreq = devfreq_add_device(hba->dev,
							&ufs_devfreq_profile,
							"simple_ondemand",
							gov_data);
				if (IS_ERR(hba->devfreq)) {
					ret = PTR_ERR(hba->devfreq);
					dev_err(hba->dev, "Unable to register with devfreq %d\n",
						ret);
					goto out;
				}
			}
			hba->clk_scaling.is_allowed = true;
		}

		scsi_scan_host(hba->host);
		pm_runtime_put_sync(hba->dev);
	}

	if (!hba->is_init_prefetch)
		hba->is_init_prefetch = true;

out:
	/*
	 * If we failed to initialize the device or the device is not
	 * present, turn off the power/clocks etc.
	 */
	if (ret && !ufshcd_eh_in_progress(hba) && !hba->pm_op_in_progress) {
		pm_runtime_put_sync(hba->dev);
		ufshcd_hba_exit(hba);
	}

	trace_ufshcd_init(dev_name(hba->dev), ret,
		ktime_to_us(ktime_sub(ktime_get(), start)),
		hba->curr_dev_pwr_mode, hba->uic_link_state);
	return ret;
}

/**
 * ufshcd_async_scan - asynchronous execution for probing hba
 * @data: data pointer to pass to this function
 * @cookie: cookie data
 */
static void ufshcd_async_scan(void *data, async_cookie_t cookie)
{
	struct ufs_hba *hba = (struct ufs_hba *)data;

	/*
	 * Don't allow clock gating and hibern8 enter for faster device
	 * detection.
	 */
	ufshcd_hold_all(hba);
	ufshcd_probe_hba(hba);
	ufshcd_release_all(hba);
}

/**
 * ufshcd_query_ioctl - perform user read queries
 * @hba: per-adapter instance
 * @lun: used for lun specific queries
 * @buffer: user space buffer for reading and submitting query data and params
 * @return: 0 for success negative error code otherwise
 *
 * Expected/Submitted buffer structure is struct ufs_ioctl_query_data.
 * It will read the opcode, idn and buf_length parameters, and, put the
 * response in the buffer field while updating the used size in buf_length.
 */
static int ufshcd_query_ioctl(struct ufs_hba *hba, u8 lun, void __user *buffer)
{
	struct ufs_ioctl_query_data *ioctl_data;
	int err = 0;
	int length = 0;
	void *data_ptr;
	bool flag;
	u32 att;
	u8 index;
	u8 *desc = NULL;

	ioctl_data = kzalloc(sizeof(struct ufs_ioctl_query_data), GFP_KERNEL);
	if (!ioctl_data) {
		dev_err(hba->dev, "%s: Failed allocating %zu bytes\n", __func__,
				sizeof(struct ufs_ioctl_query_data));
		err = -ENOMEM;
		goto out;
	}

	/* extract params from user buffer */
	err = copy_from_user(ioctl_data, buffer,
			sizeof(struct ufs_ioctl_query_data));
	if (err) {
		dev_err(hba->dev,
			"%s: Failed copying buffer from user, err %d\n",
			__func__, err);
		goto out_release_mem;
	}

	/* verify legal parameters & send query */
	switch (ioctl_data->opcode) {
	case UPIU_QUERY_OPCODE_READ_DESC:
		switch (ioctl_data->idn) {
		case QUERY_DESC_IDN_DEVICE:
		case QUERY_DESC_IDN_CONFIGURAION:
		case QUERY_DESC_IDN_INTERCONNECT:
		case QUERY_DESC_IDN_GEOMETRY:
		case QUERY_DESC_IDN_POWER:
			index = 0;
			break;
		case QUERY_DESC_IDN_UNIT:
			if (!ufs_is_valid_unit_desc_lun(lun)) {
				dev_err(hba->dev,
					"%s: No unit descriptor for lun 0x%x\n",
					__func__, lun);
				err = -EINVAL;
				goto out_release_mem;
			}
			index = lun;
			break;
		default:
			goto out_einval;
		}
		length = min_t(int, QUERY_DESC_MAX_SIZE,
				ioctl_data->buf_size);
		desc = kzalloc(length, GFP_KERNEL);
		if (!desc) {
			dev_err(hba->dev, "%s: Failed allocating %d bytes\n",
					__func__, length);
			err = -ENOMEM;
			goto out_release_mem;
		}
		err = ufshcd_query_descriptor(hba, ioctl_data->opcode,
				ioctl_data->idn, index, 0, desc, &length);
		break;
	case UPIU_QUERY_OPCODE_READ_ATTR:
		switch (ioctl_data->idn) {
		case QUERY_ATTR_IDN_BOOT_LU_EN:
		case QUERY_ATTR_IDN_POWER_MODE:
		case QUERY_ATTR_IDN_ACTIVE_ICC_LVL:
		case QUERY_ATTR_IDN_OOO_DATA_EN:
		case QUERY_ATTR_IDN_BKOPS_STATUS:
		case QUERY_ATTR_IDN_PURGE_STATUS:
		case QUERY_ATTR_IDN_MAX_DATA_IN:
		case QUERY_ATTR_IDN_MAX_DATA_OUT:
		case QUERY_ATTR_IDN_REF_CLK_FREQ:
		case QUERY_ATTR_IDN_CONF_DESC_LOCK:
		case QUERY_ATTR_IDN_MAX_NUM_OF_RTT:
		case QUERY_ATTR_IDN_EE_CONTROL:
		case QUERY_ATTR_IDN_EE_STATUS:
		case QUERY_ATTR_IDN_SECONDS_PASSED:
			index = 0;
			break;
		case QUERY_ATTR_IDN_DYN_CAP_NEEDED:
		case QUERY_ATTR_IDN_CORR_PRG_BLK_NUM:
			index = lun;
			break;
		default:
			goto out_einval;
		}
		err = ufshcd_query_attr(hba, ioctl_data->opcode, ioctl_data->idn,
					index, 0, &att);
		break;

	case UPIU_QUERY_OPCODE_WRITE_ATTR:
		err = copy_from_user(&att,
				buffer + sizeof(struct ufs_ioctl_query_data),
				sizeof(u32));
		if (err) {
			dev_err(hba->dev,
				"%s: Failed copying buffer from user, err %d\n",
				__func__, err);
			goto out_release_mem;
		}

		switch (ioctl_data->idn) {
		case QUERY_ATTR_IDN_BOOT_LU_EN:
			index = 0;
			if (att > QUERY_ATTR_IDN_BOOT_LU_EN_MAX) {
				dev_err(hba->dev,
					"%s: Illegal ufs query ioctl data, opcode 0x%x, idn 0x%x, att 0x%x\n",
					__func__, ioctl_data->opcode,
					(unsigned int)ioctl_data->idn, att);
				err = -EINVAL;
				goto out_release_mem;
			}
			break;
		default:
			goto out_einval;
		}
		err = ufshcd_query_attr(hba, ioctl_data->opcode,
					ioctl_data->idn, index, 0, &att);
		break;

	case UPIU_QUERY_OPCODE_READ_FLAG:
		switch (ioctl_data->idn) {
		case QUERY_FLAG_IDN_FDEVICEINIT:
		case QUERY_FLAG_IDN_PERMANENT_WPE:
		case QUERY_FLAG_IDN_PWR_ON_WPE:
		case QUERY_FLAG_IDN_BKOPS_EN:
		case QUERY_FLAG_IDN_PURGE_ENABLE:
		case QUERY_FLAG_IDN_FPHYRESOURCEREMOVAL:
		case QUERY_FLAG_IDN_BUSY_RTC:
			break;
		default:
			goto out_einval;
		}
		err = ufshcd_query_flag_retry(hba, ioctl_data->opcode,
				ioctl_data->idn, &flag);
		break;
	default:
		goto out_einval;
	}

	if (err) {
		dev_err(hba->dev, "%s: Query for idn %d failed\n", __func__,
				ioctl_data->idn);
		goto out_release_mem;
	}

	/*
	 * copy response data
	 * As we might end up reading less data then what is specified in
	 * "ioctl_data->buf_size". So we are updating "ioctl_data->
	 * buf_size" to what exactly we have read.
	 */
	switch (ioctl_data->opcode) {
	case UPIU_QUERY_OPCODE_READ_DESC:
		ioctl_data->buf_size = min_t(int, ioctl_data->buf_size, length);
		data_ptr = desc;
		break;
	case UPIU_QUERY_OPCODE_READ_ATTR:
		ioctl_data->buf_size = sizeof(u32);
		data_ptr = &att;
		break;
	case UPIU_QUERY_OPCODE_READ_FLAG:
		ioctl_data->buf_size = 1;
		data_ptr = &flag;
		break;
	case UPIU_QUERY_OPCODE_WRITE_ATTR:
		goto out_release_mem;
	default:
		goto out_einval;
	}

	/* copy to user */
	err = copy_to_user(buffer, ioctl_data,
			sizeof(struct ufs_ioctl_query_data));
	if (err)
		dev_err(hba->dev, "%s: Failed copying back to user.\n",
			__func__);
	err = copy_to_user(buffer + sizeof(struct ufs_ioctl_query_data),
			data_ptr, ioctl_data->buf_size);
	if (err)
		dev_err(hba->dev, "%s: err %d copying back to user.\n",
				__func__, err);
	goto out_release_mem;

out_einval:
	dev_err(hba->dev,
		"%s: illegal ufs query ioctl data, opcode 0x%x, idn 0x%x\n",
		__func__, ioctl_data->opcode, (unsigned int)ioctl_data->idn);
	err = -EINVAL;
out_release_mem:
	kfree(ioctl_data);
	kfree(desc);
out:
	return err;
}

/**
 * ufshcd_ioctl - ufs ioctl callback registered in scsi_host
 * @dev: scsi device required for per LUN queries
 * @cmd: command opcode
 * @buffer: user space buffer for transferring data
 *
 * Supported commands:
 * UFS_IOCTL_QUERY
 */
static int ufshcd_ioctl(struct scsi_device *dev, int cmd, void __user *buffer)
{
	struct ufs_hba *hba = shost_priv(dev->host);
	int err = 0;

	BUG_ON(!hba);
	if (!buffer) {
		dev_err(hba->dev, "%s: User buffer is NULL!\n", __func__);
		return -EINVAL;
	}

	switch (cmd) {
	case UFS_IOCTL_QUERY:
		pm_runtime_get_sync(hba->dev);
		err = ufshcd_query_ioctl(hba, ufshcd_scsi_to_upiu_lun(dev->lun),
				buffer);
		pm_runtime_put_sync(hba->dev);
		break;
	default:
		err = -ENOIOCTLCMD;
		dev_dbg(hba->dev, "%s: Unsupported ioctl cmd %d\n", __func__,
			cmd);
		break;
	}

	return err;
}

static enum blk_eh_timer_return ufshcd_eh_timed_out(struct scsi_cmnd *scmd)
{
	unsigned long flags;
	struct Scsi_Host *host;
	struct ufs_hba *hba;
	int index;
	bool found = false;

	if (!scmd || !scmd->device || !scmd->device->host)
		return BLK_EH_NOT_HANDLED;

	host = scmd->device->host;
	hba = shost_priv(host);
	if (!hba)
		return BLK_EH_NOT_HANDLED;

	spin_lock_irqsave(host->host_lock, flags);

	for_each_set_bit(index, &hba->outstanding_reqs, hba->nutrs) {
		if (hba->lrb[index].cmd == scmd) {
			found = true;
			break;
		}
	}

	spin_unlock_irqrestore(host->host_lock, flags);

	/*
	 * Bypass SCSI error handling and reset the block layer timer if this
	 * SCSI command was not actually dispatched to UFS driver, otherwise
	 * let SCSI layer handle the error as usual.
	 */
	return found ? BLK_EH_NOT_HANDLED : BLK_EH_RESET_TIMER;
}

static struct scsi_host_template ufshcd_driver_template = {
	.module			= THIS_MODULE,
	.name			= UFSHCD,
	.proc_name		= UFSHCD,
	.queuecommand		= ufshcd_queuecommand,
	.slave_alloc		= ufshcd_slave_alloc,
	.slave_configure	= ufshcd_slave_configure,
	.slave_destroy		= ufshcd_slave_destroy,
	.change_queue_depth	= ufshcd_change_queue_depth,
	.eh_abort_handler	= ufshcd_abort,
	.eh_device_reset_handler = ufshcd_eh_device_reset_handler,
	.eh_host_reset_handler   = ufshcd_eh_host_reset_handler,
	.eh_timed_out		= ufshcd_eh_timed_out,
	.ioctl			= ufshcd_ioctl,
#ifdef CONFIG_COMPAT
	.compat_ioctl		= ufshcd_ioctl,
#endif
	.this_id		= -1,
	.sg_tablesize		= SG_ALL,
	.cmd_per_lun		= UFSHCD_CMD_PER_LUN,
	.can_queue		= UFSHCD_CAN_QUEUE,
	.max_host_blocked	= 1,
	.track_queue_depth	= 1,
};

static int ufshcd_config_vreg_load(struct device *dev, struct ufs_vreg *vreg,
				   int ua)
{
	int ret;

	if (!vreg)
		return 0;

	ret = regulator_set_load(vreg->reg, ua);
	if (ret < 0) {
		dev_err(dev, "%s: %s set load (ua=%d) failed, err=%d\n",
				__func__, vreg->name, ua, ret);
	}

	return ret;
}

static inline int ufshcd_config_vreg_lpm(struct ufs_hba *hba,
					 struct ufs_vreg *vreg)
{
	if (!vreg)
		return 0;
	else if (vreg->unused)
		return 0;
	else
		return ufshcd_config_vreg_load(hba->dev, vreg,
					       UFS_VREG_LPM_LOAD_UA);
}

static inline int ufshcd_config_vreg_hpm(struct ufs_hba *hba,
					 struct ufs_vreg *vreg)
{
	if (!vreg)
		return 0;
	else if (vreg->unused)
		return 0;
	else
		return ufshcd_config_vreg_load(hba->dev, vreg, vreg->max_uA);
}

static int ufshcd_config_vreg(struct device *dev,
		struct ufs_vreg *vreg, bool on)
{
	int ret = 0;
	struct regulator *reg = vreg->reg;
	const char *name = vreg->name;
	int min_uV, uA_load;

	BUG_ON(!vreg);

	if (regulator_count_voltages(reg) > 0) {
		min_uV = on ? vreg->min_uV : 0;
		ret = regulator_set_voltage(reg, min_uV, vreg->max_uV);
		if (ret) {
			dev_err(dev, "%s: %s set voltage failed, err=%d\n",
					__func__, name, ret);
			goto out;
		}

		uA_load = on ? vreg->max_uA : 0;
		ret = ufshcd_config_vreg_load(dev, vreg, uA_load);
		if (ret)
			goto out;
	}
out:
	return ret;
}

static int ufshcd_enable_vreg(struct device *dev, struct ufs_vreg *vreg)
{
	int ret = 0;

	if (!vreg)
		goto out;
	else if (vreg->enabled || vreg->unused)
		goto out;

	ret = ufshcd_config_vreg(dev, vreg, true);
	if (!ret)
		ret = regulator_enable(vreg->reg);

	if (!ret)
		vreg->enabled = true;
	else
		dev_err(dev, "%s: %s enable failed, err=%d\n",
				__func__, vreg->name, ret);
out:
	return ret;
}

static int ufshcd_disable_vreg(struct device *dev, struct ufs_vreg *vreg)
{
	int ret = 0;

	if (!vreg)
		goto out;
	else if (!vreg->enabled || vreg->unused)
		goto out;

	ret = regulator_disable(vreg->reg);

	if (!ret) {
		/* ignore errors on applying disable config */
		ufshcd_config_vreg(dev, vreg, false);
		vreg->enabled = false;
	} else {
		dev_err(dev, "%s: %s disable failed, err=%d\n",
				__func__, vreg->name, ret);
	}
out:
	return ret;
}

static int ufshcd_setup_vreg(struct ufs_hba *hba, bool on)
{
	int ret = 0;
	struct device *dev = hba->dev;
	struct ufs_vreg_info *info = &hba->vreg_info;

	if (!info)
		goto out;

	ret = ufshcd_toggle_vreg(dev, info->vcc, on);
	if (ret)
		goto out;

	ret = ufshcd_toggle_vreg(dev, info->vccq, on);
	if (ret)
		goto out;

	ret = ufshcd_toggle_vreg(dev, info->vccq2, on);
	if (ret)
		goto out;

out:
	if (ret) {
		ufshcd_toggle_vreg(dev, info->vccq2, false);
		ufshcd_toggle_vreg(dev, info->vccq, false);
		ufshcd_toggle_vreg(dev, info->vcc, false);
	}
	return ret;
}

static int ufshcd_setup_hba_vreg(struct ufs_hba *hba, bool on)
{
	struct ufs_vreg_info *info = &hba->vreg_info;
	int ret = 0;

	if (info->vdd_hba) {
		ret = ufshcd_toggle_vreg(hba->dev, info->vdd_hba, on);

		if (!ret)
			ufshcd_vops_update_sec_cfg(hba, on);
	}

	return ret;
}

static int ufshcd_get_vreg(struct device *dev, struct ufs_vreg *vreg)
{
	int ret = 0;

	if (!vreg)
		goto out;

	vreg->reg = devm_regulator_get(dev, vreg->name);
	if (IS_ERR(vreg->reg)) {
		ret = PTR_ERR(vreg->reg);
		dev_err(dev, "%s: %s get failed, err=%d\n",
				__func__, vreg->name, ret);
	}
out:
	return ret;
}

static int ufshcd_init_vreg(struct ufs_hba *hba)
{
	int ret = 0;
	struct device *dev = hba->dev;
	struct ufs_vreg_info *info = &hba->vreg_info;

	if (!info)
		goto out;

	ret = ufshcd_get_vreg(dev, info->vcc);
	if (ret)
		goto out;

	ret = ufshcd_get_vreg(dev, info->vccq);
	if (ret)
		goto out;

	ret = ufshcd_get_vreg(dev, info->vccq2);
out:
	return ret;
}

static int ufshcd_init_hba_vreg(struct ufs_hba *hba)
{
	struct ufs_vreg_info *info = &hba->vreg_info;

	if (info)
		return ufshcd_get_vreg(hba->dev, info->vdd_hba);

	return 0;
}

static int ufshcd_set_vccq_rail_unused(struct ufs_hba *hba, bool unused)
{
	int ret = 0;
	struct ufs_vreg_info *info = &hba->vreg_info;

	if (!info)
		goto out;
	else if (!info->vccq)
		goto out;

	if (unused) {
		/* shut off the rail here */
		ret = ufshcd_toggle_vreg(hba->dev, info->vccq, false);
		/*
		 * Mark this rail as no longer used, so it doesn't get enabled
		 * later by mistake
		 */
		if (!ret)
			info->vccq->unused = true;
	} else {
		/*
		 * rail should have been already enabled hence just make sure
		 * that unused flag is cleared.
		 */
		info->vccq->unused = false;
	}
out:
	return ret;
}

static int ufshcd_setup_clocks(struct ufs_hba *hba, bool on,
			       bool skip_ref_clk, bool is_gating_context)
{
	int ret = 0;
	struct ufs_clk_info *clki;
	struct list_head *head = &hba->clk_list_head;
	unsigned long flags;
	ktime_t start = ktime_get();
	bool clk_state_changed = false;

	if (!head || list_empty(head))
		goto out;

	/* call vendor specific bus vote before enabling the clocks */
	if (on) {
		ret = ufshcd_vops_set_bus_vote(hba, on);
		if (ret)
			return ret;
	}

	/*
	 * vendor specific setup_clocks ops may depend on clocks managed by
	 * this standard driver hence call the vendor specific setup_clocks
	 * before disabling the clocks managed here.
	 */
	if (!on) {
		ret = ufshcd_vops_setup_clocks(hba, on, is_gating_context);
		if (ret)
			return ret;
	}

	list_for_each_entry(clki, head, list) {
		if (!IS_ERR_OR_NULL(clki->clk)) {
			if (skip_ref_clk && !strcmp(clki->name, "ref_clk"))
				continue;

			clk_state_changed = on ^ clki->enabled;
			if (on && !clki->enabled) {
				ret = clk_prepare_enable(clki->clk);
				if (ret) {
					dev_err(hba->dev, "%s: %s prepare enable failed, %d\n",
						__func__, clki->name, ret);
					goto out;
				}
			} else if (!on && clki->enabled) {
				clk_disable_unprepare(clki->clk);
			}
			clki->enabled = on;
			dev_dbg(hba->dev, "%s: clk: %s %sabled\n", __func__,
					clki->name, on ? "en" : "dis");
		}
	}

	/*
	 * vendor specific setup_clocks ops may depend on clocks managed by
	 * this standard driver hence call the vendor specific setup_clocks
	 * after enabling the clocks managed here.
	 */
	if (on) {
		ret = ufshcd_vops_setup_clocks(hba, on, is_gating_context);
		if (ret)
			goto out;
	}

	/*
	 * call vendor specific bus vote to remove the vote after
	 * disabling the clocks.
	 */
	if (!on)
		ret = ufshcd_vops_set_bus_vote(hba, on);

out:
	if (ret) {
		if (on)
			/* Can't do much if this fails */
			(void) ufshcd_vops_set_bus_vote(hba, false);
		list_for_each_entry(clki, head, list) {
			if (!IS_ERR_OR_NULL(clki->clk) && clki->enabled)
				clk_disable_unprepare(clki->clk);
		}
	} else if (!ret && on) {
		spin_lock_irqsave(hba->host->host_lock, flags);
		hba->clk_gating.state = CLKS_ON;
		trace_ufshcd_clk_gating(dev_name(hba->dev),
			hba->clk_gating.state);
		spin_unlock_irqrestore(hba->host->host_lock, flags);
		/* restore the secure configuration as clocks are enabled */
		ufshcd_vops_update_sec_cfg(hba, true);
	}

	if (clk_state_changed)
		trace_ufshcd_profile_clk_gating(dev_name(hba->dev),
			(on ? "on" : "off"),
			ktime_to_us(ktime_sub(ktime_get(), start)), ret);
	return ret;
}

static int ufshcd_enable_clocks(struct ufs_hba *hba)
{
	return  ufshcd_setup_clocks(hba, true, false, false);
}

static int ufshcd_disable_clocks(struct ufs_hba *hba,
				 bool is_gating_context)
{
	return  ufshcd_setup_clocks(hba, false, false, is_gating_context);
}

static int ufshcd_disable_clocks_skip_ref_clk(struct ufs_hba *hba,
					      bool is_gating_context)
{
	return  ufshcd_setup_clocks(hba, false, true, is_gating_context);
}

static int ufshcd_init_clocks(struct ufs_hba *hba)
{
	int ret = 0;
	struct ufs_clk_info *clki;
	struct device *dev = hba->dev;
	struct list_head *head = &hba->clk_list_head;

	if (!head || list_empty(head))
		goto out;

	list_for_each_entry(clki, head, list) {
		if (!clki->name)
			continue;

		clki->clk = devm_clk_get(dev, clki->name);
		if (IS_ERR(clki->clk)) {
			ret = PTR_ERR(clki->clk);
			dev_err(dev, "%s: %s clk get failed, %d\n",
					__func__, clki->name, ret);
			goto out;
		}

		if (clki->max_freq) {
			ret = clk_set_rate(clki->clk, clki->max_freq);
			if (ret) {
				dev_err(hba->dev, "%s: %s clk set rate(%dHz) failed, %d\n",
					__func__, clki->name,
					clki->max_freq, ret);
				goto out;
			}
			clki->curr_freq = clki->max_freq;
		}
		dev_dbg(dev, "%s: clk: %s, rate: %lu\n", __func__,
				clki->name, clk_get_rate(clki->clk));
	}
out:
	return ret;
}

static int ufshcd_variant_hba_init(struct ufs_hba *hba)
{
	int err = 0;

	if (!hba->var || !hba->var->vops)
		goto out;

	err = ufshcd_vops_init(hba);
	if (err)
		goto out;

	err = ufshcd_vops_setup_regulators(hba, true);
	if (err)
		goto out_exit;

	goto out;

out_exit:
	ufshcd_vops_exit(hba);
out:
	if (err)
		dev_err(hba->dev, "%s: variant %s init failed err %d\n",
			__func__, ufshcd_get_var_name(hba), err);
	return err;
}

static void ufshcd_variant_hba_exit(struct ufs_hba *hba)
{
	if (!hba->var || !hba->var->vops)
		return;

	ufshcd_vops_setup_regulators(hba, false);

	ufshcd_vops_exit(hba);
}

static int ufshcd_hba_init(struct ufs_hba *hba)
{
	int err;

	/*
	 * Handle host controller power separately from the UFS device power
	 * rails as it will help controlling the UFS host controller power
	 * collapse easily which is different than UFS device power collapse.
	 * Also, enable the host controller power before we go ahead with rest
	 * of the initialization here.
	 */
	err = ufshcd_init_hba_vreg(hba);
	if (err)
		goto out;

	err = ufshcd_setup_hba_vreg(hba, true);
	if (err)
		goto out;

	err = ufshcd_init_clocks(hba);
	if (err)
		goto out_disable_hba_vreg;

	err = ufshcd_enable_clocks(hba);
	if (err)
		goto out_disable_hba_vreg;

	err = ufshcd_init_vreg(hba);
	if (err)
		goto out_disable_clks;

	err = ufshcd_setup_vreg(hba, true);
	if (err)
		goto out_disable_clks;

	err = ufshcd_variant_hba_init(hba);
	if (err)
		goto out_disable_vreg;

	hba->is_powered = true;
	goto out;

out_disable_vreg:
	ufshcd_setup_vreg(hba, false);
out_disable_clks:
	ufshcd_disable_clocks(hba, false);
out_disable_hba_vreg:
	ufshcd_setup_hba_vreg(hba, false);
out:
	return err;
}

static void ufshcd_hba_exit(struct ufs_hba *hba)
{
	if (hba->is_powered) {
		ufshcd_variant_hba_exit(hba);
		ufshcd_setup_vreg(hba, false);
		if (ufshcd_is_clkscaling_supported(hba)) {
			if (hba->devfreq)
				ufshcd_suspend_clkscaling(hba);
			destroy_workqueue(hba->clk_scaling.workq);
		}
		ufshcd_disable_clocks(hba, false);
		ufshcd_setup_hba_vreg(hba, false);
		hba->is_powered = false;
	}
}

static int
ufshcd_send_request_sense(struct ufs_hba *hba, struct scsi_device *sdp)
{
	unsigned char cmd[6] = {REQUEST_SENSE,
				0,
				0,
				0,
				UFSHCD_REQ_SENSE_SIZE,
				0};
	char *buffer;
	int ret;

	buffer = kzalloc(UFSHCD_REQ_SENSE_SIZE, GFP_KERNEL);
	if (!buffer) {
		ret = -ENOMEM;
		goto out;
	}

	ret = scsi_execute_req_flags(sdp, cmd, DMA_FROM_DEVICE, buffer,
				UFSHCD_REQ_SENSE_SIZE, NULL,
				msecs_to_jiffies(1000), 3, NULL, REQ_PM);
	if (ret)
		pr_err("%s: failed with err %d\n", __func__, ret);

	kfree(buffer);
out:
	return ret;
}

/**
 * ufshcd_set_dev_pwr_mode - sends START STOP UNIT command to set device
 *			     power mode
 * @hba: per adapter instance
 * @pwr_mode: device power mode to set
 *
 * Returns 0 if requested power mode is set successfully
 * Returns non-zero if failed to set the requested power mode
 */
static int ufshcd_set_dev_pwr_mode(struct ufs_hba *hba,
				     enum ufs_dev_pwr_mode pwr_mode)
{
	unsigned char cmd[6] = { START_STOP };
	struct scsi_sense_hdr sshdr;
	struct scsi_device *sdp;
	unsigned long flags;
	int ret;

	spin_lock_irqsave(hba->host->host_lock, flags);
	sdp = hba->sdev_ufs_device;
	if (sdp) {
		ret = scsi_device_get(sdp);
		if (!ret && !scsi_device_online(sdp)) {
			ret = -ENODEV;
			scsi_device_put(sdp);
		}
	} else {
		ret = -ENODEV;
	}
	spin_unlock_irqrestore(hba->host->host_lock, flags);

	if (ret)
		return ret;

	/*
	 * If scsi commands fail, the scsi mid-layer schedules scsi error-
	 * handling, which would wait for host to be resumed. Since we know
	 * we are functional while we are here, skip host resume in error
	 * handling context.
	 */
	hba->host->eh_noresume = 1;
	if (hba->wlun_dev_clr_ua) {
		ret = ufshcd_send_request_sense(hba, sdp);
		if (ret)
			goto out;
		/* Unit attention condition is cleared now */
		hba->wlun_dev_clr_ua = false;
	}

	cmd[4] = pwr_mode << 4;

	/*
	 * Current function would be generally called from the power management
	 * callbacks hence set the REQ_PM flag so that it doesn't resume the
	 * already suspended childs.
	 */
	ret = scsi_execute_req_flags(sdp, cmd, DMA_NONE, NULL, 0, &sshdr,
				     START_STOP_TIMEOUT, 0, NULL, REQ_PM);
	if (ret) {
		sdev_printk(KERN_WARNING, sdp,
			    "START_STOP failed for power mode: %d, result %x\n",
			    pwr_mode, ret);
		if (driver_byte(ret) & DRIVER_SENSE)
			scsi_print_sense_hdr(sdp, NULL, &sshdr);
	}

	if (!ret)
		hba->curr_dev_pwr_mode = pwr_mode;
out:
	scsi_device_put(sdp);
	hba->host->eh_noresume = 0;
	return ret;
}

static int ufshcd_link_state_transition(struct ufs_hba *hba,
					enum uic_link_state req_link_state,
					int check_for_bkops)
{
	int ret = 0;

	if (req_link_state == hba->uic_link_state)
		return 0;

	if (req_link_state == UIC_LINK_HIBERN8_STATE) {
		ret = ufshcd_uic_hibern8_enter(hba);
		if (!ret)
			ufshcd_set_link_hibern8(hba);
		else
			goto out;
	}
	/*
	 * If autobkops is enabled, link can't be turned off because
	 * turning off the link would also turn off the device.
	 */
	else if ((req_link_state == UIC_LINK_OFF_STATE) &&
		   (!check_for_bkops || (check_for_bkops &&
		    !hba->auto_bkops_enabled))) {
		/*
		 * Let's make sure that link is in low power mode, we are doing
		 * this currently by putting the link in Hibern8. Otherway to
		 * put the link in low power mode is to send the DME end point
		 * to device and then send the DME reset command to local
		 * unipro. But putting the link in hibern8 is much faster.
		 */
		ret = ufshcd_uic_hibern8_enter(hba);
		if (ret)
			goto out;
		/*
		 * Change controller state to "reset state" which
		 * should also put the link in off/reset state
		 */
		ufshcd_hba_stop(hba, true);
		/*
		 * TODO: Check if we need any delay to make sure that
		 * controller is reset
		 */
		ufshcd_set_link_off(hba);
	}

out:
	return ret;
}

static void ufshcd_vreg_set_lpm(struct ufs_hba *hba)
{
	/*
	 * It seems some UFS devices may keep drawing more than sleep current
	 * (atleast for 500us) from UFS rails (especially from VCCQ rail).
	 * To avoid this situation, add 2ms delay before putting these UFS
	 * rails in LPM mode.
	 */
	if (!ufshcd_is_link_active(hba))
		usleep_range(2000, 2100);

	/*
	 * If UFS device is either in UFS_Sleep turn off VCC rail to save some
	 * power.
	 *
	 * If UFS device and link is in OFF state, all power supplies (VCC,
	 * VCCQ, VCCQ2) can be turned off if power on write protect is not
	 * required. If UFS link is inactive (Hibern8 or OFF state) and device
	 * is in sleep state, put VCCQ & VCCQ2 rails in LPM mode.
	 *
	 * Ignore the error returned by ufshcd_toggle_vreg() as device is anyway
	 * in low power state which would save some power.
	 */
	if (ufshcd_is_ufs_dev_poweroff(hba) && ufshcd_is_link_off(hba) &&
	    !hba->dev_info.is_lu_power_on_wp) {
		ufshcd_setup_vreg(hba, false);
	} else if (!ufshcd_is_ufs_dev_active(hba)) {
		ufshcd_toggle_vreg(hba->dev, hba->vreg_info.vcc, false);
		if (!ufshcd_is_link_active(hba)) {
			ufshcd_config_vreg_lpm(hba, hba->vreg_info.vccq);
			ufshcd_config_vreg_lpm(hba, hba->vreg_info.vccq2);
		}
	}
}

static int ufshcd_vreg_set_hpm(struct ufs_hba *hba)
{
	int ret = 0;

	if (ufshcd_is_ufs_dev_poweroff(hba) && ufshcd_is_link_off(hba) &&
	    !hba->dev_info.is_lu_power_on_wp) {
		ret = ufshcd_setup_vreg(hba, true);
	} else if (!ufshcd_is_ufs_dev_active(hba)) {
		if (!ret && !ufshcd_is_link_active(hba)) {
			ret = ufshcd_config_vreg_hpm(hba, hba->vreg_info.vccq);
			if (ret)
				goto vcc_disable;
			ret = ufshcd_config_vreg_hpm(hba, hba->vreg_info.vccq2);
			if (ret)
				goto vccq_lpm;
		}
		ret = ufshcd_toggle_vreg(hba->dev, hba->vreg_info.vcc, true);
	}
	goto out;

vccq_lpm:
	ufshcd_config_vreg_lpm(hba, hba->vreg_info.vccq);
vcc_disable:
	ufshcd_toggle_vreg(hba->dev, hba->vreg_info.vcc, false);
out:
	return ret;
}

static void ufshcd_hba_vreg_set_lpm(struct ufs_hba *hba)
{
	if (ufshcd_is_link_off(hba) ||
	    (ufshcd_is_link_hibern8(hba)
	     && ufshcd_is_power_collapse_during_hibern8_allowed(hba)))
		ufshcd_setup_hba_vreg(hba, false);
}

static void ufshcd_hba_vreg_set_hpm(struct ufs_hba *hba)
{
	if (ufshcd_is_link_off(hba) ||
	    (ufshcd_is_link_hibern8(hba)
	     && ufshcd_is_power_collapse_during_hibern8_allowed(hba)))
		ufshcd_setup_hba_vreg(hba, true);
}

/**
 * ufshcd_suspend - helper function for suspend operations
 * @hba: per adapter instance
 * @pm_op: desired low power operation type
 *
 * This function will try to put the UFS device and link into low power
 * mode based on the "rpm_lvl" (Runtime PM level) or "spm_lvl"
 * (System PM level).
 *
 * If this function is called during shutdown, it will make sure that
 * both UFS device and UFS link is powered off.
 *
 * NOTE: UFS device & link must be active before we enter in this function.
 *
 * Returns 0 for success and non-zero for failure
 */
static int ufshcd_suspend(struct ufs_hba *hba, enum ufs_pm_op pm_op)
{
	int ret = 0;
	enum ufs_pm_level pm_lvl;
	enum ufs_dev_pwr_mode req_dev_pwr_mode;
	enum uic_link_state req_link_state;

	hba->pm_op_in_progress = 1;
	if (!ufshcd_is_shutdown_pm(pm_op)) {
		pm_lvl = ufshcd_is_runtime_pm(pm_op) ?
			 hba->rpm_lvl : hba->spm_lvl;
		req_dev_pwr_mode = ufs_get_pm_lvl_to_dev_pwr_mode(pm_lvl);
		req_link_state = ufs_get_pm_lvl_to_link_pwr_state(pm_lvl);
	} else {
		req_dev_pwr_mode = UFS_POWERDOWN_PWR_MODE;
		req_link_state = UIC_LINK_OFF_STATE;
	}

	/*
	 * If we can't transition into any of the low power modes
	 * just gate the clocks.
	 */
	WARN_ON(hba->hibern8_on_idle.is_enabled &&
		hba->hibern8_on_idle.active_reqs);
	ufshcd_hold_all(hba);
	hba->clk_gating.is_suspended = true;
	hba->hibern8_on_idle.is_suspended = true;

	if (hba->clk_scaling.is_allowed) {
		cancel_work_sync(&hba->clk_scaling.suspend_work);
		cancel_work_sync(&hba->clk_scaling.resume_work);
		ufshcd_suspend_clkscaling(hba);
	}

	if (req_dev_pwr_mode == UFS_ACTIVE_PWR_MODE &&
			req_link_state == UIC_LINK_ACTIVE_STATE) {
		goto disable_clks;
	}

	if ((req_dev_pwr_mode == hba->curr_dev_pwr_mode) &&
	    (req_link_state == hba->uic_link_state))
		goto enable_gating;

	/* UFS device & link must be active before we enter in this function */
	if (!ufshcd_is_ufs_dev_active(hba) || !ufshcd_is_link_active(hba)) {
		ret = -EINVAL;
		goto enable_gating;
	}

	if (ufshcd_is_runtime_pm(pm_op)) {
		if (ufshcd_can_autobkops_during_suspend(hba)) {
			/*
			 * The device is idle with no requests in the queue,
			 * allow background operations if bkops status shows
			 * that performance might be impacted.
			 */
			ret = ufshcd_urgent_bkops(hba);
			if (ret)
				goto enable_gating;
		} else {
			/* make sure that auto bkops is disabled */
			ufshcd_disable_auto_bkops(hba);
		}
	}

	if ((req_dev_pwr_mode != hba->curr_dev_pwr_mode) &&
	     ((ufshcd_is_runtime_pm(pm_op) && !hba->auto_bkops_enabled) ||
	       !ufshcd_is_runtime_pm(pm_op))) {
		/* ensure that bkops is disabled */
		ufshcd_disable_auto_bkops(hba);
		ret = ufshcd_set_dev_pwr_mode(hba, req_dev_pwr_mode);
		if (ret)
			goto enable_gating;
	}

	ret = ufshcd_link_state_transition(hba, req_link_state, 1);
	if (ret)
		goto set_dev_active;

	if (ufshcd_is_link_hibern8(hba) &&
	    ufshcd_is_hibern8_on_idle_allowed(hba))
		hba->hibern8_on_idle.state = HIBERN8_ENTERED;

	ufshcd_vreg_set_lpm(hba);

disable_clks:
	/*
	 * Call vendor specific suspend callback. As these callbacks may access
	 * vendor specific host controller register space call them before the
	 * host clocks are ON.
	 */
	ret = ufshcd_vops_suspend(hba, pm_op);
	if (ret)
		goto set_link_active;

	if (!ufshcd_is_link_active(hba))
		ret = ufshcd_disable_clocks(hba, false);
	else
		/* If link is active, device ref_clk can't be switched off */
		ret = ufshcd_disable_clocks_skip_ref_clk(hba, false);
	if (ret)
		goto set_link_active;

	if (ufshcd_is_clkgating_allowed(hba)) {
		hba->clk_gating.state = CLKS_OFF;
		trace_ufshcd_clk_gating(dev_name(hba->dev),
					hba->clk_gating.state);
	}
	/*
	 * Disable the host irq as host controller as there won't be any
	 * host controller transaction expected till resume.
	 */
	ufshcd_disable_irq(hba);
	/* Put the host controller in low power mode if possible */
	ufshcd_hba_vreg_set_lpm(hba);
	goto out;

set_link_active:
	if (hba->clk_scaling.is_allowed)
		ufshcd_resume_clkscaling(hba);
	ufshcd_vreg_set_hpm(hba);
	if (ufshcd_is_link_hibern8(hba) && !ufshcd_uic_hibern8_exit(hba)) {
		ufshcd_set_link_active(hba);
	} else if (ufshcd_is_link_off(hba)) {
		ufshcd_update_error_stats(hba, UFS_ERR_VOPS_SUSPEND);
		ufshcd_host_reset_and_restore(hba);
	}
set_dev_active:
	if (!ufshcd_set_dev_pwr_mode(hba, UFS_ACTIVE_PWR_MODE))
		ufshcd_disable_auto_bkops(hba);
enable_gating:
	if (hba->clk_scaling.is_allowed)
		ufshcd_resume_clkscaling(hba);
	hba->hibern8_on_idle.is_suspended = false;
	hba->clk_gating.is_suspended = false;
	ufshcd_release_all(hba);
out:
	hba->pm_op_in_progress = 0;

	if (ret)
		ufshcd_update_error_stats(hba, UFS_ERR_SUSPEND);

	return ret;
}

/**
 * ufshcd_resume - helper function for resume operations
 * @hba: per adapter instance
 * @pm_op: runtime PM or system PM
 *
 * This function basically brings the UFS device, UniPro link and controller
 * to active state.
 *
 * Returns 0 for success and non-zero for failure
 */
static int ufshcd_resume(struct ufs_hba *hba, enum ufs_pm_op pm_op)
{
	int ret;
	enum uic_link_state old_link_state;

	hba->pm_op_in_progress = 1;
	old_link_state = hba->uic_link_state;

	ufshcd_hba_vreg_set_hpm(hba);
	/* Make sure clocks are enabled before accessing controller */
	ret = ufshcd_enable_clocks(hba);
	if (ret)
		goto out;

	/* enable the host irq as host controller would be active soon */
	ufshcd_enable_irq(hba);

	ret = ufshcd_vreg_set_hpm(hba);
	if (ret)
		goto disable_irq_and_vops_clks;

	/*
	 * Call vendor specific resume callback. As these callbacks may access
	 * vendor specific host controller register space call them when the
	 * host clocks are ON.
	 */
	ret = ufshcd_vops_resume(hba, pm_op);
	if (ret)
		goto disable_vreg;

	if (ufshcd_is_link_hibern8(hba)) {
		ret = ufshcd_uic_hibern8_exit(hba);
		if (!ret) {
			ufshcd_set_link_active(hba);
			if (ufshcd_is_hibern8_on_idle_allowed(hba))
				hba->hibern8_on_idle.state = HIBERN8_EXITED;
		} else {
			goto vendor_suspend;
		}
	} else if (ufshcd_is_link_off(hba)) {
		ret = ufshcd_host_reset_and_restore(hba);
		/*
		 * ufshcd_host_reset_and_restore() should have already
		 * set the link state as active
		 */
		if (ret || !ufshcd_is_link_active(hba))
			goto vendor_suspend;
		/* mark link state as hibern8 exited */
		if (ufshcd_is_hibern8_on_idle_allowed(hba))
			hba->hibern8_on_idle.state = HIBERN8_EXITED;
	}

	if (!ufshcd_is_ufs_dev_active(hba)) {
		ret = ufshcd_set_dev_pwr_mode(hba, UFS_ACTIVE_PWR_MODE);
		if (ret)
			goto set_old_link_state;
	}

	if (ufshcd_keep_autobkops_enabled_except_suspend(hba))
		ufshcd_enable_auto_bkops(hba);
	else
		/*
		 * If BKOPs operations are urgently needed at this moment then
		 * keep auto-bkops enabled or else disable it.
		 */
		ufshcd_urgent_bkops(hba);

	hba->clk_gating.is_suspended = false;
	hba->hibern8_on_idle.is_suspended = false;

	if (hba->clk_scaling.is_allowed)
		ufshcd_resume_clkscaling(hba);

	/* Schedule clock gating in case of no access to UFS device yet */
	ufshcd_release_all(hba);
	goto out;

set_old_link_state:
	ufshcd_link_state_transition(hba, old_link_state, 0);
	if (ufshcd_is_link_hibern8(hba) &&
	    ufshcd_is_hibern8_on_idle_allowed(hba))
		hba->hibern8_on_idle.state = HIBERN8_ENTERED;
vendor_suspend:
	ufshcd_vops_suspend(hba, pm_op);
disable_vreg:
	ufshcd_vreg_set_lpm(hba);
disable_irq_and_vops_clks:
	ufshcd_disable_irq(hba);
	if (hba->clk_scaling.is_allowed)
		ufshcd_suspend_clkscaling(hba);
	ufshcd_disable_clocks(hba, false);
	if (ufshcd_is_clkgating_allowed(hba))
		hba->clk_gating.state = CLKS_OFF;
out:
	hba->pm_op_in_progress = 0;

	if (ret)
		ufshcd_update_error_stats(hba, UFS_ERR_RESUME);

	return ret;
}

/**
 * ufshcd_system_suspend - system suspend routine
 * @hba: per adapter instance
 * @pm_op: runtime PM or system PM
 *
 * Check the description of ufshcd_suspend() function for more details.
 *
 * Returns 0 for success and non-zero for failure
 */
int ufshcd_system_suspend(struct ufs_hba *hba)
{
	int ret = 0;
	ktime_t start = ktime_get();

	if (!hba || !hba->is_powered)
		return 0;

	if ((ufs_get_pm_lvl_to_dev_pwr_mode(hba->spm_lvl) ==
	     hba->curr_dev_pwr_mode) &&
	    (ufs_get_pm_lvl_to_link_pwr_state(hba->spm_lvl) ==
	     hba->uic_link_state))
		goto out;

	if (pm_runtime_suspended(hba->dev)) {
		/*
		 * UFS device and/or UFS link low power states during runtime
		 * suspend seems to be different than what is expected during
		 * system suspend. Hence runtime resume the devic & link and
		 * let the system suspend low power states to take effect.
		 * TODO: If resume takes longer time, we might have optimize
		 * it in future by not resuming everything if possible.
		 */
		ret = ufshcd_runtime_resume(hba);
		if (ret)
			goto out;
	}

	ret = ufshcd_suspend(hba, UFS_SYSTEM_PM);
out:
	trace_ufshcd_system_suspend(dev_name(hba->dev), ret,
		ktime_to_us(ktime_sub(ktime_get(), start)),
		hba->curr_dev_pwr_mode, hba->uic_link_state);
	if (!ret)
		hba->is_sys_suspended = true;
	return ret;
}
EXPORT_SYMBOL(ufshcd_system_suspend);

/**
 * ufshcd_system_resume - system resume routine
 * @hba: per adapter instance
 *
 * Returns 0 for success and non-zero for failure
 */

int ufshcd_system_resume(struct ufs_hba *hba)
{
	int ret = 0;
	ktime_t start = ktime_get();

	if (!hba)
		return -EINVAL;

	if (!hba->is_powered || pm_runtime_suspended(hba->dev))
		/*
		 * Let the runtime resume take care of resuming
		 * if runtime suspended.
		 */
		goto out;
	else
		ret = ufshcd_resume(hba, UFS_SYSTEM_PM);
out:
	trace_ufshcd_system_resume(dev_name(hba->dev), ret,
		ktime_to_us(ktime_sub(ktime_get(), start)),
		hba->curr_dev_pwr_mode, hba->uic_link_state);
	return ret;
}
EXPORT_SYMBOL(ufshcd_system_resume);

/**
 * ufshcd_runtime_suspend - runtime suspend routine
 * @hba: per adapter instance
 *
 * Check the description of ufshcd_suspend() function for more details.
 *
 * Returns 0 for success and non-zero for failure
 */
int ufshcd_runtime_suspend(struct ufs_hba *hba)
{
	int ret = 0;
	ktime_t start = ktime_get();

	if (!hba)
		return -EINVAL;

	if (!hba->is_powered)
		goto out;
	else
		ret = ufshcd_suspend(hba, UFS_RUNTIME_PM);
out:
	trace_ufshcd_runtime_suspend(dev_name(hba->dev), ret,
		ktime_to_us(ktime_sub(ktime_get(), start)),
		hba->curr_dev_pwr_mode,
		hba->uic_link_state);
	return ret;

}
EXPORT_SYMBOL(ufshcd_runtime_suspend);

/**
 * ufshcd_runtime_resume - runtime resume routine
 * @hba: per adapter instance
 *
 * This function basically brings the UFS device, UniPro link and controller
 * to active state. Following operations are done in this function:
 *
 * 1. Turn on all the controller related clocks
 * 2. Bring the UniPro link out of Hibernate state
 * 3. If UFS device is in sleep state, turn ON VCC rail and bring the UFS device
 *    to active state.
 * 4. If auto-bkops is enabled on the device, disable it.
 *
 * So following would be the possible power state after this function return
 * successfully:
 *	S1: UFS device in Active state with VCC rail ON
 *	    UniPro link in Active state
 *	    All the UFS/UniPro controller clocks are ON
 *
 * Returns 0 for success and non-zero for failure
 */
int ufshcd_runtime_resume(struct ufs_hba *hba)
{
	int ret = 0;
	ktime_t start = ktime_get();

	if (!hba)
		return -EINVAL;

	if (!hba->is_powered)
		goto out;
	else
		ret = ufshcd_resume(hba, UFS_RUNTIME_PM);
out:
	trace_ufshcd_runtime_resume(dev_name(hba->dev), ret,
		ktime_to_us(ktime_sub(ktime_get(), start)),
		hba->curr_dev_pwr_mode,
		hba->uic_link_state);
	return ret;
}
EXPORT_SYMBOL(ufshcd_runtime_resume);

int ufshcd_runtime_idle(struct ufs_hba *hba)
{
	return 0;
}
EXPORT_SYMBOL(ufshcd_runtime_idle);

static inline ssize_t ufshcd_pm_lvl_store(struct device *dev,
					   struct device_attribute *attr,
					   const char *buf, size_t count,
					   bool rpm)
{
	struct ufs_hba *hba = dev_get_drvdata(dev);
	unsigned long flags, value;

	if (kstrtoul(buf, 0, &value))
		return -EINVAL;

	if (value >= UFS_PM_LVL_MAX)
		return -EINVAL;

	spin_lock_irqsave(hba->host->host_lock, flags);
	if (rpm)
		hba->rpm_lvl = value;
	else
		hba->spm_lvl = value;
	ufshcd_apply_pm_quirks(hba);
	spin_unlock_irqrestore(hba->host->host_lock, flags);
	return count;
}

static ssize_t ufshcd_rpm_lvl_show(struct device *dev,
		struct device_attribute *attr, char *buf)
{
	struct ufs_hba *hba = dev_get_drvdata(dev);
	int curr_len;
	u8 lvl;

	curr_len = snprintf(buf, PAGE_SIZE,
			    "\nCurrent Runtime PM level [%d] => dev_state [%s] link_state [%s]\n",
			    hba->rpm_lvl,
			    ufschd_ufs_dev_pwr_mode_to_string(
				ufs_pm_lvl_states[hba->rpm_lvl].dev_state),
			    ufschd_uic_link_state_to_string(
				ufs_pm_lvl_states[hba->rpm_lvl].link_state));

	curr_len += snprintf((buf + curr_len), (PAGE_SIZE - curr_len),
			     "\nAll available Runtime PM levels info:\n");
	for (lvl = UFS_PM_LVL_0; lvl < UFS_PM_LVL_MAX; lvl++)
		curr_len += snprintf((buf + curr_len), (PAGE_SIZE - curr_len),
				     "\tRuntime PM level [%d] => dev_state [%s] link_state [%s]\n",
				    lvl,
				    ufschd_ufs_dev_pwr_mode_to_string(
					ufs_pm_lvl_states[lvl].dev_state),
				    ufschd_uic_link_state_to_string(
					ufs_pm_lvl_states[lvl].link_state));

	return curr_len;
}

static ssize_t ufshcd_rpm_lvl_store(struct device *dev,
		struct device_attribute *attr, const char *buf, size_t count)
{
	return ufshcd_pm_lvl_store(dev, attr, buf, count, true);
}

static void ufshcd_add_rpm_lvl_sysfs_nodes(struct ufs_hba *hba)
{
	hba->rpm_lvl_attr.show = ufshcd_rpm_lvl_show;
	hba->rpm_lvl_attr.store = ufshcd_rpm_lvl_store;
	sysfs_attr_init(&hba->rpm_lvl_attr.attr);
	hba->rpm_lvl_attr.attr.name = "rpm_lvl";
	hba->rpm_lvl_attr.attr.mode = S_IRUGO | S_IWUSR;
	if (device_create_file(hba->dev, &hba->rpm_lvl_attr))
		dev_err(hba->dev, "Failed to create sysfs for rpm_lvl\n");
}

static ssize_t ufshcd_spm_lvl_show(struct device *dev,
		struct device_attribute *attr, char *buf)
{
	struct ufs_hba *hba = dev_get_drvdata(dev);
	int curr_len;
	u8 lvl;

	curr_len = snprintf(buf, PAGE_SIZE,
			    "\nCurrent System PM level [%d] => dev_state [%s] link_state [%s]\n",
			    hba->spm_lvl,
			    ufschd_ufs_dev_pwr_mode_to_string(
				ufs_pm_lvl_states[hba->spm_lvl].dev_state),
			    ufschd_uic_link_state_to_string(
				ufs_pm_lvl_states[hba->spm_lvl].link_state));

	curr_len += snprintf((buf + curr_len), (PAGE_SIZE - curr_len),
			     "\nAll available System PM levels info:\n");
	for (lvl = UFS_PM_LVL_0; lvl < UFS_PM_LVL_MAX; lvl++)
		curr_len += snprintf((buf + curr_len), (PAGE_SIZE - curr_len),
				     "\tSystem PM level [%d] => dev_state [%s] link_state [%s]\n",
				    lvl,
				    ufschd_ufs_dev_pwr_mode_to_string(
					ufs_pm_lvl_states[lvl].dev_state),
				    ufschd_uic_link_state_to_string(
					ufs_pm_lvl_states[lvl].link_state));

	return curr_len;
}

static ssize_t ufshcd_spm_lvl_store(struct device *dev,
		struct device_attribute *attr, const char *buf, size_t count)
{
	return ufshcd_pm_lvl_store(dev, attr, buf, count, false);
}

static void ufshcd_add_spm_lvl_sysfs_nodes(struct ufs_hba *hba)
{
	hba->spm_lvl_attr.show = ufshcd_spm_lvl_show;
	hba->spm_lvl_attr.store = ufshcd_spm_lvl_store;
	sysfs_attr_init(&hba->spm_lvl_attr.attr);
	hba->spm_lvl_attr.attr.name = "spm_lvl";
	hba->spm_lvl_attr.attr.mode = S_IRUGO | S_IWUSR;
	if (device_create_file(hba->dev, &hba->spm_lvl_attr))
		dev_err(hba->dev, "Failed to create sysfs for spm_lvl\n");
}

static inline void ufshcd_add_sysfs_nodes(struct ufs_hba *hba)
{
	ufshcd_add_rpm_lvl_sysfs_nodes(hba);
	ufshcd_add_spm_lvl_sysfs_nodes(hba);
}

/**
 * ufshcd_shutdown - shutdown routine
 * @hba: per adapter instance
 *
 * This function would power off both UFS device and UFS link.
 *
 * Returns 0 always to allow force shutdown even in case of errors.
 */
int ufshcd_shutdown(struct ufs_hba *hba)
{
	int ret = 0;

	if (ufshcd_is_ufs_dev_poweroff(hba) && ufshcd_is_link_off(hba))
		goto out;

	pm_runtime_get_sync(hba->dev);
	ufshcd_hold_all(hba);
	/**
	 * (1) Set state to shutting down
	 * (2) Acquire the lock to stop any more requests
	 * (3) Suspend clock scaling
	 * (4) Wait for all issued requests to complete
	 */
	ufshcd_mark_shutdown_ongoing(hba);
	ufshcd_get_write_lock(hba);
	ufshcd_scsi_block_requests(hba);
	ufshcd_suspend_clkscaling(hba);
	ret = ufshcd_wait_for_doorbell_clr(hba, U64_MAX);
	if (ret)
		dev_err(hba->dev, "%s: waiting for DB clear: failed: %d\n",
			__func__, ret);
	/* Requests may have errored out above, let it be handled */
	flush_work(&hba->eh_work);
	/* reqs issued from contexts other than shutdown will fail from now */
	ufshcd_scsi_unblock_requests(hba);
	ufshcd_release_all(hba);
	ret = ufshcd_suspend(hba, UFS_SHUTDOWN_PM);
out:
	if (ret)
		dev_err(hba->dev, "%s failed, err %d\n", __func__, ret);
	/* allow force shutdown even in case of errors */
	return 0;
}
EXPORT_SYMBOL(ufshcd_shutdown);

/*
 * Values permitted 0, 1, 2.
 * 0 -> Disable IO latency histograms (default)
 * 1 -> Enable IO latency histograms
 * 2 -> Zero out IO latency histograms
 */
static ssize_t
latency_hist_store(struct device *dev, struct device_attribute *attr,
		   const char *buf, size_t count)
{
	struct ufs_hba *hba = dev_get_drvdata(dev);
	long value;

	if (kstrtol(buf, 0, &value))
		return -EINVAL;
	if (value == BLK_IO_LAT_HIST_ZERO)
		blk_zero_latency_hist(&hba->io_lat_s);
	else if (value == BLK_IO_LAT_HIST_ENABLE ||
		 value == BLK_IO_LAT_HIST_DISABLE)
		hba->latency_hist_enabled = value;
	return count;
}

ssize_t
latency_hist_show(struct device *dev, struct device_attribute *attr,
		  char *buf)
{
	struct ufs_hba *hba = dev_get_drvdata(dev);

	return blk_latency_hist_show(&hba->io_lat_s, buf);
}

static DEVICE_ATTR(latency_hist, S_IRUGO | S_IWUSR,
		   latency_hist_show, latency_hist_store);

static void
ufshcd_init_latency_hist(struct ufs_hba *hba)
{
	if (device_create_file(hba->dev, &dev_attr_latency_hist))
		dev_err(hba->dev, "Failed to create latency_hist sysfs entry\n");
}

static void
ufshcd_exit_latency_hist(struct ufs_hba *hba)
{
	device_create_file(hba->dev, &dev_attr_latency_hist);
}

/**
 * ufshcd_remove - de-allocate SCSI host and host memory space
 *		data structure memory
 * @hba - per adapter instance
 */
void ufshcd_remove(struct ufs_hba *hba)
{
	scsi_remove_host(hba->host);
	/* disable interrupts */
	ufshcd_disable_intr(hba, hba->intr_mask);
	ufshcd_hba_stop(hba, true);

	ufshcd_exit_clk_gating(hba);
<<<<<<< HEAD
	ufshcd_exit_hibern8_on_idle(hba);
	if (ufshcd_is_clkscaling_supported(hba)) {
		device_remove_file(hba->dev, &hba->clk_scaling.enable_attr);
=======
	ufshcd_exit_latency_hist(hba);
	if (ufshcd_is_clkscaling_enabled(hba))
>>>>>>> 0a9cbce7
		devfreq_remove_device(hba->devfreq);
	}
	ufshcd_hba_exit(hba);
	ufsdbg_remove_debugfs(hba);
}
EXPORT_SYMBOL_GPL(ufshcd_remove);

/**
 * ufshcd_dealloc_host - deallocate Host Bus Adapter (HBA)
 * @hba: pointer to Host Bus Adapter (HBA)
 */
void ufshcd_dealloc_host(struct ufs_hba *hba)
{
	scsi_host_put(hba->host);
}
EXPORT_SYMBOL_GPL(ufshcd_dealloc_host);

/**
 * ufshcd_set_dma_mask - Set dma mask based on the controller
 *			 addressing capability
 * @hba: per adapter instance
 *
 * Returns 0 for success, non-zero for failure
 */
static int ufshcd_set_dma_mask(struct ufs_hba *hba)
{
	if (hba->capabilities & MASK_64_ADDRESSING_SUPPORT) {
		if (!dma_set_mask_and_coherent(hba->dev, DMA_BIT_MASK(64)))
			return 0;
	}
	return dma_set_mask_and_coherent(hba->dev, DMA_BIT_MASK(32));
}

/**
 * ufshcd_alloc_host - allocate Host Bus Adapter (HBA)
 * @dev: pointer to device handle
 * @hba_handle: driver private handle
 * Returns 0 on success, non-zero value on failure
 */
int ufshcd_alloc_host(struct device *dev, struct ufs_hba **hba_handle)
{
	struct Scsi_Host *host;
	struct ufs_hba *hba;
	int err = 0;

	if (!dev) {
		dev_err(dev,
		"Invalid memory reference for dev is NULL\n");
		err = -ENODEV;
		goto out_error;
	}

	host = scsi_host_alloc(&ufshcd_driver_template,
				sizeof(struct ufs_hba));
	if (!host) {
		dev_err(dev, "scsi_host_alloc failed\n");
		err = -ENOMEM;
		goto out_error;
	}
	hba = shost_priv(host);
	hba->host = host;
	hba->dev = dev;
	*hba_handle = hba;

out_error:
	return err;
}
EXPORT_SYMBOL(ufshcd_alloc_host);

/**
 * ufshcd_is_devfreq_scaling_required - check if scaling is required or not
 * @hba: per adapter instance
 * @scale_up: True if scaling up and false if scaling down
 *
 * Returns true if scaling is required, false otherwise.
 */
static bool ufshcd_is_devfreq_scaling_required(struct ufs_hba *hba,
					       bool scale_up)
{
	struct ufs_clk_info *clki;
	struct list_head *head = &hba->clk_list_head;

	if (!head || list_empty(head))
		return false;

	list_for_each_entry(clki, head, list) {
		if (!IS_ERR_OR_NULL(clki->clk)) {
			if (scale_up && clki->max_freq) {
				if (clki->curr_freq == clki->max_freq)
					continue;
				return true;
			} else if (!scale_up && clki->min_freq) {
				if (clki->curr_freq == clki->min_freq)
					continue;
				return true;
			}
		}
	}

	return false;
}

/**
 * ufshcd_scale_gear - scale up/down UFS gear
 * @hba: per adapter instance
 * @scale_up: True for scaling up gear and false for scaling down
 *
 * Returns 0 for success,
 * Returns -EBUSY if scaling can't happen at this time
 * Returns non-zero for any other errors
 */
static int ufshcd_scale_gear(struct ufs_hba *hba, bool scale_up)
{
	int ret = 0;
	struct ufs_pa_layer_attr new_pwr_info;
	u32 scale_down_gear = ufshcd_vops_get_scale_down_gear(hba);

	BUG_ON(!hba->clk_scaling.saved_pwr_info.is_valid);

	if (scale_up) {
		memcpy(&new_pwr_info, &hba->clk_scaling.saved_pwr_info.info,
		       sizeof(struct ufs_pa_layer_attr));
	} else {
		memcpy(&new_pwr_info, &hba->pwr_info,
		       sizeof(struct ufs_pa_layer_attr));

		if (hba->pwr_info.gear_tx > scale_down_gear
		    || hba->pwr_info.gear_rx > scale_down_gear) {
			/* save the current power mode */
			memcpy(&hba->clk_scaling.saved_pwr_info.info,
				&hba->pwr_info,
				sizeof(struct ufs_pa_layer_attr));

			/* scale down gear */
			new_pwr_info.gear_tx = scale_down_gear;
			new_pwr_info.gear_rx = scale_down_gear;
			if (!(hba->dev_quirks & UFS_DEVICE_NO_FASTAUTO)) {
				new_pwr_info.pwr_tx = FASTAUTO_MODE;
				new_pwr_info.pwr_rx = FASTAUTO_MODE;
			}
		}
	}

	ret = ufshcd_change_power_mode(hba, &new_pwr_info);

	if (ret)
		dev_err(hba->dev, "%s: failed err %d, old gear: (tx %d rx %d), new gear: (tx %d rx %d), scale_up = %d",
			__func__, ret,
			hba->pwr_info.gear_tx, hba->pwr_info.gear_rx,
			new_pwr_info.gear_tx, new_pwr_info.gear_rx,
			scale_up);

	return ret;
}

static int ufshcd_clock_scaling_prepare(struct ufs_hba *hba)
{
	#define DOORBELL_CLR_TOUT_US		(1000 * 1000) /* 1 sec */
	int ret = 0;
	/*
	 * make sure that there are no outstanding requests when
	 * clock scaling is in progress
	 */
	ufshcd_scsi_block_requests(hba);
	down_write(&hba->lock);
	if (ufshcd_wait_for_doorbell_clr(hba, DOORBELL_CLR_TOUT_US)) {
		ret = -EBUSY;
		up_write(&hba->lock);
		ufshcd_scsi_unblock_requests(hba);
	}

	return ret;
}

static void ufshcd_clock_scaling_unprepare(struct ufs_hba *hba)
{
	up_write(&hba->lock);
	ufshcd_scsi_unblock_requests(hba);
}

/**
 * ufshcd_devfreq_scale - scale up/down UFS clocks and gear
 * @hba: per adapter instance
 * @scale_up: True for scaling up and false for scalin down
 *
 * Returns 0 for success,
 * Returns -EBUSY if scaling can't happen at this time
 * Returns non-zero for any other errors
 */
static int ufshcd_devfreq_scale(struct ufs_hba *hba, bool scale_up)
{
	int ret = 0;

	/* let's not get into low power until clock scaling is completed */
	ufshcd_hold_all(hba);

	ret = ufshcd_clock_scaling_prepare(hba);
	if (ret)
		goto out;

	/* scale down the gear before scaling down clocks */
	if (!scale_up) {
		ret = ufshcd_scale_gear(hba, false);
		if (ret)
			goto clk_scaling_unprepare;
	}

	ret = ufshcd_scale_clks(hba, scale_up);
	if (ret)
		goto scale_up_gear;

	/* scale up the gear after scaling up clocks */
	if (scale_up) {
		ret = ufshcd_scale_gear(hba, true);
		if (ret) {
			ufshcd_scale_clks(hba, false);
			goto clk_scaling_unprepare;
		}
	}

	if (!ret) {
		hba->clk_scaling.is_scaled_up = scale_up;
		if (scale_up)
			hba->clk_gating.delay_ms =
				hba->clk_gating.delay_ms_perf;
		else
			hba->clk_gating.delay_ms =
				hba->clk_gating.delay_ms_pwr_save;
	}

	goto clk_scaling_unprepare;

scale_up_gear:
	if (!scale_up)
		ufshcd_scale_gear(hba, true);
clk_scaling_unprepare:
	ufshcd_clock_scaling_unprepare(hba);
out:
	ufshcd_release_all(hba);
	return ret;
}

static void __ufshcd_suspend_clkscaling(struct ufs_hba *hba)
{
	unsigned long flags;

	devfreq_suspend_device(hba->devfreq);
	spin_lock_irqsave(hba->host->host_lock, flags);
	hba->clk_scaling.window_start_t = 0;
	spin_unlock_irqrestore(hba->host->host_lock, flags);
}

static void ufshcd_suspend_clkscaling(struct ufs_hba *hba)
{
	unsigned long flags;
	bool suspend = false;

	if (!ufshcd_is_clkscaling_supported(hba))
		return;

	spin_lock_irqsave(hba->host->host_lock, flags);
	if (!hba->clk_scaling.is_suspended) {
		suspend = true;
		hba->clk_scaling.is_suspended = true;
	}
	spin_unlock_irqrestore(hba->host->host_lock, flags);

	if (suspend)
		__ufshcd_suspend_clkscaling(hba);
}

static void ufshcd_resume_clkscaling(struct ufs_hba *hba)
{
	unsigned long flags;
	bool resume = false;

	if (!ufshcd_is_clkscaling_supported(hba))
		return;

	spin_lock_irqsave(hba->host->host_lock, flags);
	if (hba->clk_scaling.is_suspended) {
		resume = true;
		hba->clk_scaling.is_suspended = false;
	}
	spin_unlock_irqrestore(hba->host->host_lock, flags);

	if (resume)
		devfreq_resume_device(hba->devfreq);
}

static ssize_t ufshcd_clkscale_enable_show(struct device *dev,
		struct device_attribute *attr, char *buf)
{
	struct ufs_hba *hba = dev_get_drvdata(dev);

	return snprintf(buf, PAGE_SIZE, "%d\n", hba->clk_scaling.is_allowed);
}

static ssize_t ufshcd_clkscale_enable_store(struct device *dev,
		struct device_attribute *attr, const char *buf, size_t count)
{
	struct ufs_hba *hba = dev_get_drvdata(dev);
	u32 value;
	int err;

	if (kstrtou32(buf, 0, &value))
		return -EINVAL;

	value = !!value;
	if (value == hba->clk_scaling.is_allowed)
		goto out;

	pm_runtime_get_sync(hba->dev);
	ufshcd_hold(hba, false);

	cancel_work_sync(&hba->clk_scaling.suspend_work);
	cancel_work_sync(&hba->clk_scaling.resume_work);

	hba->clk_scaling.is_allowed = value;

	if (value) {
		ufshcd_resume_clkscaling(hba);
	} else {
		ufshcd_suspend_clkscaling(hba);
		err = ufshcd_devfreq_scale(hba, true);
		if (err)
			dev_err(hba->dev, "%s: failed to scale clocks up %d\n",
					__func__, err);
	}

	ufshcd_release(hba, false);
	pm_runtime_put_sync(hba->dev);
out:
	return count;
}

static void ufshcd_clk_scaling_suspend_work(struct work_struct *work)
{
	struct ufs_hba *hba = container_of(work, struct ufs_hba,
					   clk_scaling.suspend_work);
	unsigned long irq_flags;

	spin_lock_irqsave(hba->host->host_lock, irq_flags);
	if (hba->clk_scaling.active_reqs || hba->clk_scaling.is_suspended) {
		spin_unlock_irqrestore(hba->host->host_lock, irq_flags);
		return;
	}
	hba->clk_scaling.is_suspended = true;
	spin_unlock_irqrestore(hba->host->host_lock, irq_flags);

	__ufshcd_suspend_clkscaling(hba);
}

static void ufshcd_clk_scaling_resume_work(struct work_struct *work)
{
	struct ufs_hba *hba = container_of(work, struct ufs_hba,
					   clk_scaling.resume_work);
	unsigned long irq_flags;

	/* Let's not resume scaling if shutdown is ongoing */
	if (ufshcd_is_shutdown_ongoing(hba))
		return;

	spin_lock_irqsave(hba->host->host_lock, irq_flags);
	if (!hba->clk_scaling.is_suspended) {
		spin_unlock_irqrestore(hba->host->host_lock, irq_flags);
		return;
	}
	hba->clk_scaling.is_suspended = false;
	spin_unlock_irqrestore(hba->host->host_lock, irq_flags);

	devfreq_resume_device(hba->devfreq);
}

static int ufshcd_devfreq_target(struct device *dev,
				unsigned long *freq, u32 flags)
{
	int ret = 0;
	struct ufs_hba *hba = dev_get_drvdata(dev);
	unsigned long irq_flags;
	ktime_t start;
	bool scale_up, sched_clk_scaling_suspend_work = false;

	if (!ufshcd_is_clkscaling_supported(hba))
		return -EINVAL;

	if ((*freq > 0) && (*freq < UINT_MAX)) {
		dev_err(hba->dev, "%s: invalid freq = %lu\n", __func__, *freq);
		return -EINVAL;
	}

	spin_lock_irqsave(hba->host->host_lock, irq_flags);
	if (ufshcd_eh_in_progress(hba)) {
		spin_unlock_irqrestore(hba->host->host_lock, irq_flags);
		return 0;
	}

	if (!hba->clk_scaling.active_reqs)
		sched_clk_scaling_suspend_work = true;

	scale_up = (*freq == UINT_MAX) ? true : false;
	if (!ufshcd_is_devfreq_scaling_required(hba, scale_up)) {
		spin_unlock_irqrestore(hba->host->host_lock, irq_flags);
		ret = 0;
		goto out; /* no state change required */
	}
	spin_unlock_irqrestore(hba->host->host_lock, irq_flags);

	start = ktime_get();
	ret = ufshcd_devfreq_scale(hba, scale_up);
	trace_ufshcd_profile_clk_scaling(dev_name(hba->dev),
		(scale_up ? "up" : "down"),
		ktime_to_us(ktime_sub(ktime_get(), start)), ret);

out:
	if (sched_clk_scaling_suspend_work)
		queue_work(hba->clk_scaling.workq,
			   &hba->clk_scaling.suspend_work);

	return ret;
}

static int ufshcd_devfreq_get_dev_status(struct device *dev,
		struct devfreq_dev_status *stat)
{
	struct ufs_hba *hba = dev_get_drvdata(dev);
	struct ufs_clk_scaling *scaling = &hba->clk_scaling;
	unsigned long flags;

	if (!ufshcd_is_clkscaling_supported(hba))
		return -EINVAL;

	memset(stat, 0, sizeof(*stat));

	spin_lock_irqsave(hba->host->host_lock, flags);
	if (!scaling->window_start_t)
		goto start_window;

	if (scaling->is_busy_started)
		scaling->tot_busy_t += ktime_to_us(ktime_sub(ktime_get(),
					scaling->busy_start_t));

	stat->total_time = jiffies_to_usecs((long)jiffies -
				(long)scaling->window_start_t);
	stat->busy_time = scaling->tot_busy_t;
start_window:
	scaling->window_start_t = jiffies;
	scaling->tot_busy_t = 0;

	if (hba->outstanding_reqs) {
		scaling->busy_start_t = ktime_get();
		scaling->is_busy_started = true;
	} else {
		scaling->busy_start_t = ktime_set(0, 0);
		scaling->is_busy_started = false;
	}
	spin_unlock_irqrestore(hba->host->host_lock, flags);
	return 0;
}

static void ufshcd_clkscaling_init_sysfs(struct ufs_hba *hba)
{
	hba->clk_scaling.enable_attr.show = ufshcd_clkscale_enable_show;
	hba->clk_scaling.enable_attr.store = ufshcd_clkscale_enable_store;
	sysfs_attr_init(&hba->clk_scaling.enable_attr.attr);
	hba->clk_scaling.enable_attr.attr.name = "clkscale_enable";
	hba->clk_scaling.enable_attr.attr.mode = S_IRUGO | S_IWUSR;
	if (device_create_file(hba->dev, &hba->clk_scaling.enable_attr))
		dev_err(hba->dev, "Failed to create sysfs for clkscale_enable\n");
}

static void ufshcd_init_lanes_per_dir(struct ufs_hba *hba)
{
	struct device *dev = hba->dev;
	int ret;

	ret = of_property_read_u32(dev->of_node, "lanes-per-direction",
		&hba->lanes_per_direction);
	if (ret) {
		dev_dbg(hba->dev,
			"%s: failed to read lanes-per-direction, ret=%d\n",
			__func__, ret);
		hba->lanes_per_direction = UFSHCD_DEFAULT_LANES_PER_DIRECTION;
	}
}
/**
 * ufshcd_init - Driver initialization routine
 * @hba: per-adapter instance
 * @mmio_base: base register address
 * @irq: Interrupt line of device
 * Returns 0 on success, non-zero value on failure
 */
int ufshcd_init(struct ufs_hba *hba, void __iomem *mmio_base, unsigned int irq)
{
	int err;
	struct Scsi_Host *host = hba->host;
	struct device *dev = hba->dev;

	if (!mmio_base) {
		dev_err(hba->dev,
		"Invalid memory reference for mmio_base is NULL\n");
		err = -ENODEV;
		goto out_error;
	}

	hba->mmio_base = mmio_base;
	hba->irq = irq;

	ufshcd_init_lanes_per_dir(hba);

	err = ufshcd_hba_init(hba);
	if (err)
		goto out_error;

	/* Read capabilities registers */
	ufshcd_hba_capabilities(hba);

	/* Get UFS version supported by the controller */
	hba->ufs_version = ufshcd_get_ufs_version(hba);

	/* print error message if ufs_version is not valid */
	if ((hba->ufs_version != UFSHCI_VERSION_10) &&
	    (hba->ufs_version != UFSHCI_VERSION_11) &&
	    (hba->ufs_version != UFSHCI_VERSION_20) &&
	    (hba->ufs_version != UFSHCI_VERSION_21))
		dev_err(hba->dev, "invalid UFS version 0x%x\n",
			hba->ufs_version);

	/* Get Interrupt bit mask per version */
	hba->intr_mask = ufshcd_get_intr_mask(hba);

	/* Enable debug prints */
	hba->ufshcd_dbg_print = DEFAULT_UFSHCD_DBG_PRINT_EN;

	err = ufshcd_set_dma_mask(hba);
	if (err) {
		dev_err(hba->dev, "set dma mask failed\n");
		goto out_disable;
	}

	/* Allocate memory for host memory space */
	err = ufshcd_memory_alloc(hba);
	if (err) {
		dev_err(hba->dev, "Memory allocation failed\n");
		goto out_disable;
	}

	/* Configure LRB */
	ufshcd_host_memory_configure(hba);

	host->can_queue = hba->nutrs;
	host->cmd_per_lun = hba->nutrs;
	host->max_id = UFSHCD_MAX_ID;
	host->max_lun = UFS_MAX_LUNS;
	host->max_channel = UFSHCD_MAX_CHANNEL;
	host->unique_id = host->host_no;
	host->max_cmd_len = MAX_CDB_SIZE;
	host->set_dbd_for_caching = 1;

	hba->max_pwr_info.is_valid = false;

	/* Initailize wait queue for task management */
	init_waitqueue_head(&hba->tm_wq);
	init_waitqueue_head(&hba->tm_tag_wq);

	/* Initialize work queues */
	INIT_WORK(&hba->eh_work, ufshcd_err_handler);
	INIT_WORK(&hba->eeh_work, ufshcd_exception_event_handler);

	/* Initialize UIC command mutex */
	mutex_init(&hba->uic_cmd_mutex);

	/* Initialize mutex for device management commands */
	mutex_init(&hba->dev_cmd.lock);

	init_rwsem(&hba->lock);

	/* Initialize device management tag acquire wait queue */
	init_waitqueue_head(&hba->dev_cmd.tag_wq);

	ufshcd_init_clk_gating(hba);
	ufshcd_init_hibern8_on_idle(hba);

	/*
	 * In order to avoid any spurious interrupt immediately after
	 * registering UFS controller interrupt handler, clear any pending UFS
	 * interrupt status and disable all the UFS interrupts.
	 */
	ufshcd_writel(hba, ufshcd_readl(hba, REG_INTERRUPT_STATUS),
		      REG_INTERRUPT_STATUS);
	ufshcd_writel(hba, 0, REG_INTERRUPT_ENABLE);
	/*
	 * Make sure that UFS interrupts are disabled and any pending interrupt
	 * status is cleared before registering UFS interrupt handler.
	 */
	mb();

	/* IRQ registration */
	err = devm_request_irq(dev, irq, ufshcd_intr, IRQF_SHARED, UFSHCD, hba);
	if (err) {
		dev_err(hba->dev, "request irq failed\n");
		goto exit_gating;
	} else {
		hba->is_irq_enabled = true;
	}

	err = scsi_add_host(host, hba->dev);
	if (err) {
		dev_err(hba->dev, "scsi_add_host failed\n");
		goto exit_gating;
	}

	/* Reset controller to power on reset (POR) state */
	ufshcd_vops_full_reset(hba);

	/* reset connected UFS device */
	err = ufshcd_reset_device(hba);
	if (err)
		dev_warn(hba->dev, "%s: device reset failed. err %d\n",
			 __func__, err);

	/* Host controller enable */
	err = ufshcd_hba_enable(hba);
	if (err) {
		dev_err(hba->dev, "Host controller enable failed\n");
		ufshcd_print_host_regs(hba);
		ufshcd_print_host_state(hba);
		goto out_remove_scsi_host;
	}

	if (ufshcd_is_clkscaling_supported(hba)) {
		char wq_name[sizeof("ufs_clkscaling_00")];

		INIT_WORK(&hba->clk_scaling.suspend_work,
			  ufshcd_clk_scaling_suspend_work);
		INIT_WORK(&hba->clk_scaling.resume_work,
			  ufshcd_clk_scaling_resume_work);

		snprintf(wq_name, ARRAY_SIZE(wq_name), "ufs_clkscaling_%d",
			 host->host_no);
		hba->clk_scaling.workq = create_singlethread_workqueue(wq_name);

		ufshcd_clkscaling_init_sysfs(hba);
	}

	/*
	 * If rpm_lvl and and spm_lvl are not already set to valid levels,
	 * set the default power management level for UFS runtime and system
	 * suspend. Default power saving mode selected is keeping UFS link in
	 * Hibern8 state and UFS device in sleep.
	 */
	if (!ufshcd_is_valid_pm_lvl(hba->rpm_lvl))
		hba->rpm_lvl = ufs_get_desired_pm_lvl_for_dev_link_state(
							UFS_SLEEP_PWR_MODE,
							UIC_LINK_HIBERN8_STATE);
	if (!ufshcd_is_valid_pm_lvl(hba->spm_lvl))
		hba->spm_lvl = ufs_get_desired_pm_lvl_for_dev_link_state(
							UFS_SLEEP_PWR_MODE,
							UIC_LINK_HIBERN8_STATE);

	/* Hold auto suspend until async scan completes */
	pm_runtime_get_sync(dev);

	ufshcd_init_latency_hist(hba);

	/*
	 * We are assuming that device wasn't put in sleep/power-down
	 * state exclusively during the boot stage before kernel.
	 * This assumption helps avoid doing link startup twice during
	 * ufshcd_probe_hba().
	 */
	ufshcd_set_ufs_dev_active(hba);

	async_schedule(ufshcd_async_scan, hba);

	ufsdbg_add_debugfs(hba);

	ufshcd_add_sysfs_nodes(hba);

	return 0;

out_remove_scsi_host:
	scsi_remove_host(hba->host);
exit_gating:
	ufshcd_exit_clk_gating(hba);
	ufshcd_exit_latency_hist(hba);
out_disable:
	hba->is_irq_enabled = false;
	ufshcd_hba_exit(hba);
out_error:
	return err;
}
EXPORT_SYMBOL_GPL(ufshcd_init);

MODULE_AUTHOR("Santosh Yaragnavi <santosh.sy@samsung.com>");
MODULE_AUTHOR("Vinayak Holikatti <h.vinayak@samsung.com>");
MODULE_DESCRIPTION("Generic UFS host controller driver Core");
MODULE_LICENSE("GPL");
MODULE_VERSION(UFSHCD_DRIVER_VERSION);<|MERGE_RESOLUTION|>--- conflicted
+++ resolved
@@ -40,13 +40,10 @@
 #include <linux/async.h>
 #include <scsi/ufs/ioctl.h>
 #include <linux/devfreq.h>
-<<<<<<< HEAD
 #include <linux/nls.h>
 #include <linux/of.h>
-=======
 #include <linux/blkdev.h>
 
->>>>>>> 0a9cbce7
 #include "ufshcd.h"
 #include "ufshci.h"
 #include "ufs_quirks.h"
@@ -2835,7 +2832,6 @@
 		clear_bit_unlock(tag, &hba->lrb_in_use);
 		goto out;
 	}
-<<<<<<< HEAD
 	if (ufshcd_is_clkgating_allowed(hba))
 		WARN_ON(hba->clk_gating.state != CLKS_ON);
 
@@ -2851,7 +2847,6 @@
 
 	/* Vote PM QoS for the request */
 	ufshcd_vops_pm_qos_req_start(hba, cmd->request);
-=======
 
 	/* IO svc time latency histogram */
 	if (hba != NULL && cmd->request != NULL) {
@@ -2864,7 +2859,6 @@
 	}
 
 	WARN_ON(hba->clk_gating.state != CLKS_ON);
->>>>>>> 0a9cbce7
 
 	lrbp = &hba->lrb[tag];
 
@@ -5349,7 +5343,6 @@
 			update_req_stats(hba, lrbp);
 			/* Mark completed command as NULL in LRB */
 			lrbp->cmd = NULL;
-<<<<<<< HEAD
 			__ufshcd_release(hba, false);
 			__ufshcd_hibern8_release(hba, false);
 			if (cmd->request) {
@@ -5364,7 +5357,6 @@
 					lrbp, cmd->request);
 			}
 
-=======
 			clear_bit_unlock(index, &hba->lrb_in_use);
 			req = cmd->request;
 			if (req) {
@@ -5382,7 +5374,6 @@
 						delta_us);
 				}
 			}
->>>>>>> 0a9cbce7
 			/* Do not touch lrbp after scsi done */
 			cmd->scsi_done(cmd);
 		} else if (lrbp->command_type == UTP_CMD_TYPE_DEV_MANAGE) {
@@ -8937,14 +8928,10 @@
 	ufshcd_hba_stop(hba, true);
 
 	ufshcd_exit_clk_gating(hba);
-<<<<<<< HEAD
 	ufshcd_exit_hibern8_on_idle(hba);
 	if (ufshcd_is_clkscaling_supported(hba)) {
 		device_remove_file(hba->dev, &hba->clk_scaling.enable_attr);
-=======
-	ufshcd_exit_latency_hist(hba);
-	if (ufshcd_is_clkscaling_enabled(hba))
->>>>>>> 0a9cbce7
+		ufshcd_exit_latency_hist(hba);
 		devfreq_remove_device(hba->devfreq);
 	}
 	ufshcd_hba_exit(hba);
