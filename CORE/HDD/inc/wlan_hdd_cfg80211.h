--- conflicted
+++ resolved
@@ -269,12 +269,9 @@
 	QCA_NL80211_VENDOR_SUBCMD_ACS_POLICY = 116,
 	QCA_NL80211_VENDOR_SUBCMD_STA_CONNECT_ROAM_POLICY = 117,
 	QCA_NL80211_VENDOR_SUBCMD_SET_SAP_CONFIG  = 118,
-<<<<<<< HEAD
-=======
 
 	/* subcommand for link layer statistics extension */
 	QCA_NL80211_VENDOR_SUBCMD_LL_STATS_EXT = 127,
->>>>>>> f9b3052d
 };
 
 enum qca_nl80211_vendor_subcmds_index {
@@ -2028,8 +2025,6 @@
 		QCA_WLAN_VENDOR_ATTR_TXPOWER_SCALE_DECR_DB_AFTER_LAST - 1
 };
 
-<<<<<<< HEAD
-=======
 /**
  * enum qca_wlan_vendor_attr_ll_stats_ext - Attributes for MAC layer monitoring
  *    offload which is an extension for LL_STATS.
@@ -2091,7 +2086,6 @@
 		QCA_WLAN_VENDOR_ATTR_LL_STATS_EXT_LAST - 1
 };
 
->>>>>>> f9b3052d
 struct cfg80211_bss* wlan_hdd_cfg80211_update_bss_db( hdd_adapter_t *pAdapter,
                                       tCsrRoamInfo *pRoamInfo
                                       );
