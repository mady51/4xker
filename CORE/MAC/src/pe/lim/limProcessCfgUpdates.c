/*
 * Copyright (c) 2012-2014, 2016 The Linux Foundation. All rights reserved.
 *
 * Previously licensed under the ISC license by Qualcomm Atheros, Inc.
 *
 *
 * Permission to use, copy, modify, and/or distribute this software for
 * any purpose with or without fee is hereby granted, provided that the
 * above copyright notice and this permission notice appear in all
 * copies.
 *
 * THE SOFTWARE IS PROVIDED "AS IS" AND THE AUTHOR DISCLAIMS ALL
 * WARRANTIES WITH REGARD TO THIS SOFTWARE INCLUDING ALL IMPLIED
 * WARRANTIES OF MERCHANTABILITY AND FITNESS. IN NO EVENT SHALL THE
 * AUTHOR BE LIABLE FOR ANY SPECIAL, DIRECT, INDIRECT, OR CONSEQUENTIAL
 * DAMAGES OR ANY DAMAGES WHATSOEVER RESULTING FROM LOSS OF USE, DATA OR
 * PROFITS, WHETHER IN AN ACTION OF CONTRACT, NEGLIGENCE OR OTHER
 * TORTIOUS ACTION, ARISING OUT OF OR IN CONNECTION WITH THE USE OR
 * PERFORMANCE OF THIS SOFTWARE.
 */

/*
 * This file was originally distributed by Qualcomm Atheros, Inc.
 * under proprietary terms before Copyright ownership was assigned
 * to the Linux Foundation.
 */

/*
 * This file limProcessCfgUpdates.cc contains the utility functions
 * to handle various CFG parameter update events
 * Author:        Chandra Modumudi
 * Date:          01/20/03
 * History:-
 * Date           Modified by    Modification Information
 * --------------------------------------------------------------------
 */

#include "aniGlobal.h"

#include "wni_cfg.h"
#include "sirMacProtDef.h"
#include "cfgApi.h"
#include "limTypes.h"
#include "limUtils.h"
#include "limPropExtsUtils.h"
#include "schApi.h"
#include "pmmApi.h"
#if defined WLAN_FEATURE_VOWIFI
#include "rrmApi.h"
#endif

static void limUpdateConfig(tpAniSirGlobal pMac,tpPESession psessionEntry);

/** -------------------------------------------------------------
\fn limSetCfgProtection
\brief sets lim global cfg cache from the config.
\param      tpAniSirGlobal    pMac
\return      None
  -------------------------------------------------------------*/
void limSetCfgProtection(tpAniSirGlobal pMac, tpPESession pesessionEntry)
{
    tANI_U32 val = 0;

    if ((pesessionEntry != NULL) && LIM_IS_AP_ROLE(pesessionEntry)) {
        if (pesessionEntry->gLimProtectionControl == WNI_CFG_FORCE_POLICY_PROTECTION_DISABLE )
            vos_mem_set((void *)&pesessionEntry->cfgProtection, sizeof(tCfgProtection), 0);
        else{
            limLog(pMac, LOG1, FL(" frm11a = %d, from11b = %d, frm11g = %d, "
                                    "ht20 = %d, nongf = %d, lsigTxop = %d, "
                                    "rifs = %d, obss = %d"),
                                    pesessionEntry->cfgProtection.fromlla,
                                    pesessionEntry->cfgProtection.fromllb,
                                    pesessionEntry->cfgProtection.fromllg,
                                    pesessionEntry->cfgProtection.ht20,
                                    pesessionEntry->cfgProtection.nonGf,
                                    pesessionEntry->cfgProtection.lsigTxop,
                                    pesessionEntry->cfgProtection.rifs,
                                    pesessionEntry->cfgProtection.obss);
        }
    }
    else{
    if (wlan_cfgGetInt(pMac, WNI_CFG_FORCE_POLICY_PROTECTION, &val) != eSIR_SUCCESS)
    {
        limLog(pMac, LOGP, FL("reading WNI_CFG_FORCE_POLICY_PROTECTION cfg failed"));
        return;
    }
    else
        pMac->lim.gLimProtectionControl = (tANI_U8)val;

    if (wlan_cfgGetInt(pMac, WNI_CFG_PROTECTION_ENABLED, &val) != eSIR_SUCCESS)
    {
        limLog(pMac, LOGP, FL("reading protection cfg failed"));
        return;
    }

    if (pMac->lim.gLimProtectionControl == WNI_CFG_FORCE_POLICY_PROTECTION_DISABLE)
        vos_mem_set((void *)&pMac->lim.cfgProtection, sizeof(tCfgProtection), 0);
    else
        {
            pMac->lim.cfgProtection.fromlla = (val >> WNI_CFG_PROTECTION_ENABLED_FROM_llA) & 1;
            pMac->lim.cfgProtection.fromllb = (val >> WNI_CFG_PROTECTION_ENABLED_FROM_llB) & 1;
            pMac->lim.cfgProtection.fromllg = (val >> WNI_CFG_PROTECTION_ENABLED_FROM_llG) & 1;
            pMac->lim.cfgProtection.ht20 = (val >> WNI_CFG_PROTECTION_ENABLED_HT_20) & 1;
            pMac->lim.cfgProtection.nonGf = (val >> WNI_CFG_PROTECTION_ENABLED_NON_GF) & 1;
            pMac->lim.cfgProtection.lsigTxop = (val >> WNI_CFG_PROTECTION_ENABLED_LSIG_TXOP) & 1;
            pMac->lim.cfgProtection.rifs = (val >> WNI_CFG_PROTECTION_ENABLED_RIFS) & 1;
            pMac->lim.cfgProtection.obss= (val >> WNI_CFG_PROTECTION_ENABLED_OBSS) & 1;

        }
    }
}



/**
 * limUpdateTriggerStaBkScanFlag
 *
 * FUNCTION:
 * This function updates the lim global gLimTriggerBackgroundScanDuringQuietBss
 * based on cfg configuration.  Usually triggered after a cfgSetInt call.
 *
 * PARAMS:
 * pMac       - Pointer to Global MAC structure
 *
 */
static tSirRetStatus limUpdateTriggerStaBkScanFlag(tpAniSirGlobal pMac)
{
    tANI_U32 val;
    tANI_U8 flag;

    if(wlan_cfgGetInt(pMac, WNI_CFG_TRIG_STA_BK_SCAN, &val) != eSIR_SUCCESS)
    {
    PELOG1(limLog(pMac, LOG1, FL("Failed to get WNI_CFG_TRIG_STA_BK_SCAN from cfg"));)
    return eSIR_FAILURE;
    }

    flag = (val) ? 1 : 0;
    if(flag != pMac->lim.gLimTriggerBackgroundScanDuringQuietBss)
    {
        /* Update global flag */
        pMac->lim.gLimTriggerBackgroundScanDuringQuietBss = flag;
        /*Update beacon prop IE also if we're an AP */

        //call a wrapper and if the session role is other than the sta call this function schsetfixedbeacon fields function
        limUpdateBeacon(pMac);

    }

    return eSIR_FAILURE;
}
/**
 * limHandleParamUpdate()
 *
 *FUNCTION:
 * This function is use to post a message whenever need indicate
 * there is update of config parameter.
 *
 *PARAMS:
 *
 *LOGIC:
 *
 *ASSUMPTIONS:
 * NA
 *
 *NOTE:
 *
 * @param  pMac  - Pointer to Global MAC structure
 * @param  cfgId - ID of CFG parameter that got updated
 * @return None
 */
void
limHandleParamUpdate(tpAniSirGlobal pMac, eUpdateIEsType cfgId)
{
    tSirMsgQ msg = {0};
    tANI_U32 status;

    PELOG3(limLog(pMac, LOG3, FL("Handling CFG parameter id %X update"), cfgId);)
    switch (cfgId)
    {
    case eUPDATE_IE_PROBE_BCN:
    {
        msg.type = SIR_LIM_UPDATE_BEACON;
        status = limPostMsgApi(pMac, &msg);

        if (status != TX_SUCCESS)
        PELOGE(limLog(pMac, LOGE, FL("Failed limPostMsgApi %u"), status);)
        break;
    }
    default:
        break;
    }
}

/**
 * limHandleCFGparamUpdate()
 *
 *FUNCTION:
 * This function is called by limProcessMessages() to
 * whenever SIR_CFG_PARAM_UPDATE_IND message is posted
 * to LIM (due to a set operation on a CFG parameter).
 *
 *PARAMS:
 *
 *LOGIC:
 *
 *ASSUMPTIONS:
 * NA
 *
 *NOTE:
 *
 * @param  pMac  - Pointer to Global MAC structure
 * @param  cfgId - ID of CFG parameter that got updated
 * @return None
 */

void
limHandleCFGparamUpdate(tpAniSirGlobal pMac, tANI_U32 cfgId)
{
    tANI_U32 val1, val2;
    tANI_U16 val16;
    tSirMacHTCapabilityInfo   *pHTCapabilityInfo;
    tSirMacHTParametersInfo *pAmpduParamInfo;

    PELOG3(limLog(pMac, LOG3, FL("Handling CFG parameter id %X update"), cfgId);)
    switch (cfgId)
    {
        case WNI_CFG_WEP_DEFAULT_KEYID:
            break;

        case WNI_CFG_EXCLUDE_UNENCRYPTED:
            if (wlan_cfgGetInt(pMac, WNI_CFG_EXCLUDE_UNENCRYPTED,
                          &val1) != eSIR_SUCCESS)
            {
                limLog(pMac, LOGP,
                   FL("Unable to retrieve excludeUnencr from CFG"));
            }
            limLog(pMac, LOGE,
                   FL("Unsupported CFG: WNI_CFG_EXCLUDE_UNENCRYPTED"));

            break;

        case WNI_CFG_ASSOCIATION_FAILURE_TIMEOUT:
            if (pMac->lim.gLimMlmState != eLIM_MLM_WT_ASSOC_RSP_STATE)
            {
                // 'Change' timer for future activations
                limDeactivateAndChangeTimer(pMac,
                                            eLIM_ASSOC_FAIL_TIMER);
            }

            break;

        case WNI_CFG_BACKGROUND_SCAN_PERIOD:


            limDeactivateAndChangeTimer(pMac, eLIM_BACKGROUND_SCAN_TIMER);

            if (wlan_cfgGetInt(pMac, WNI_CFG_BACKGROUND_SCAN_PERIOD, &val1) != eSIR_SUCCESS)
            {
                limLog(pMac, LOGP,  FL("could not retrieve Background scan period value"));
                break;
            }
            if (val1 == 0)
                break;



            if ( (pMac->lim.gLimSystemRole == eLIM_STA_ROLE) ||
                 ( (pMac->lim.gLimSystemRole == eLIM_STA_IN_IBSS_ROLE) &&
                   (pMac->lim.gLimSmeState == eLIM_SME_NORMAL_STATE)))
            {
                // Reactivate Background scan timer
                MTRACE(macTrace(pMac, TRACE_CODE_TIMER_ACTIVATE, NO_SESSION, eLIM_BACKGROUND_SCAN_TIMER));
                if (tx_timer_activate(
                      &pMac->lim.limTimers.gLimBackgroundScanTimer) != TX_SUCCESS)
                {
                    /// Could not activate background scan timer.
                    // Log error
                    limLog(pMac, LOGP,
                      FL("could not activate background scan timer"));
                    pMac->lim.gLimBackgroundScanStarted = FALSE;
                    pMac->lim.gLimBackgroundScanTerminate = TRUE;
                }
                else
                {
                    pMac->lim.gLimBackgroundScanStarted = TRUE;
                    pMac->lim.gLimBackgroundScanTerminate = FALSE;
                }

               PELOG3(limLog(pMac, LOG3,
                       FL("Updated Background scan period"));)
            }

            break;

        case WNI_CFG_BG_SCAN_CHANNEL_LIST:
            PELOG1(limLog(pMac, LOG1,
               FL("VALID_CHANNEL_LIST has changed, reset next bg scan channel"));)
            pMac->lim.gLimBackgroundScanChannelId = 0;

            break;

    case WNI_CFG_TRIG_STA_BK_SCAN:
        if(limUpdateTriggerStaBkScanFlag(pMac) != eSIR_SUCCESS)
        {
       PELOG2(limLog(pMac, LOG2,
               FL("Updating lim trigger sta bk scan global flag failed!"));)
        }
        break;

    case WNI_CFG_PROTECTION_ENABLED:
        limSetCfgProtection(pMac, NULL);
        break;
    case WNI_CFG_PROBE_RSP_BCN_ADDNIE_FLAG:
    {
        tSirMsgQ msg = {0};
        tANI_U32 status;

        msg.type = SIR_LIM_UPDATE_BEACON;

        status = limPostMsgApi(pMac, &msg);

        if (status != TX_SUCCESS)
            PELOGE(limLog(pMac, LOGE, FL("Failed limPostMsgApi %u"), status);)
        break;
    }
    case WNI_CFG_GREENFIELD_CAPABILITY:
        if (wlan_cfgGetInt(pMac, WNI_CFG_HT_CAP_INFO, &val1) != eSIR_SUCCESS)
        {
            PELOGE(limLog(pMac, LOGE, FL("could not retrieve HT Cap Info CFG"));)
            break;
        }
        if (wlan_cfgGetInt(pMac, WNI_CFG_GREENFIELD_CAPABILITY, &val2) != eSIR_SUCCESS)
        {
            PELOGE(limLog(pMac, LOGE, FL("could not retrieve GreenField CFG"));)
            break;
        }
        val16 = ( tANI_U16 ) val1;
        pHTCapabilityInfo = ( tSirMacHTCapabilityInfo* ) &val16;
        pHTCapabilityInfo->greenField = (tANI_U16)val2;
        if(cfgSetInt(pMac, WNI_CFG_HT_CAP_INFO, *(tANI_U16*)pHTCapabilityInfo) != eSIR_SUCCESS)
            PELOGE(limLog(pMac, LOGE, FL("could not update HT Cap Info CFG"));)
        break;

    case WNI_CFG_HT_RX_STBC:
        if (wlan_cfgGetInt(pMac, WNI_CFG_HT_CAP_INFO, &val1) != eSIR_SUCCESS)
        {
            PELOGE(limLog(pMac, LOGE, FL("could not retrieve WNI_CFG_HT_CAP_INFO "));)
            break;
        }
        if (wlan_cfgGetInt(pMac, WNI_CFG_HT_RX_STBC, &val2) != eSIR_SUCCESS)
        {
            PELOGE(limLog(pMac, LOGE, FL("could not retrieve WNI_CFG_HT_RX_STBC"));)
            break;
        }
        val16 = ( tANI_U16 ) val1;
        pHTCapabilityInfo = ( tSirMacHTCapabilityInfo* ) &val16;
        pHTCapabilityInfo->rxSTBC = (tANI_U16)val2;
        if(cfgSetInt(pMac, WNI_CFG_HT_CAP_INFO, *(tANI_U16*)pHTCapabilityInfo) != eSIR_SUCCESS)
            PELOGE(limLog(pMac, LOGE, FL("could not update HT Cap Info CFG"));)
        break;

    case WNI_CFG_MAX_AMSDU_LENGTH:
        if (wlan_cfgGetInt(pMac, WNI_CFG_HT_CAP_INFO, &val1) != eSIR_SUCCESS)
            {
                PELOGE(limLog(pMac, LOGE, FL("could not retrieve HT Cap Info CFG"));)
                break;
            }
        if (wlan_cfgGetInt(pMac, WNI_CFG_MAX_AMSDU_LENGTH, &val2) != eSIR_SUCCESS)
            {
                PELOGE(limLog(pMac, LOGE, FL("could not retrieve Max AMSDU Length CFG"));)
                break;
            }
        val16 = ( tANI_U16 ) val1;
        pHTCapabilityInfo = ( tSirMacHTCapabilityInfo* ) &val16;
        pHTCapabilityInfo->maximalAMSDUsize = (tANI_U16)val2;
        if(cfgSetInt(pMac, WNI_CFG_HT_CAP_INFO, *(tANI_U16*)pHTCapabilityInfo) != eSIR_SUCCESS)
            PELOGE(limLog(pMac, LOGE, FL("could not update HT Cap Info CFG"));)
        break;

    case WNI_CFG_SHORT_GI_20MHZ:
        if (wlan_cfgGetInt(pMac, WNI_CFG_HT_CAP_INFO, &val1) != eSIR_SUCCESS)
            {
                PELOGE(limLog(pMac, LOGE, FL("could not retrieve HT Cap CFG"));)
                break;
            }
        if (wlan_cfgGetInt(pMac, WNI_CFG_SHORT_GI_20MHZ, &val2) != eSIR_SUCCESS)
            {
                PELOGE(limLog(pMac, LOGE, FL("could not retrieve shortGI 20Mhz CFG"));)
                break;
            }
        val16 = ( tANI_U16 ) val1;
        pHTCapabilityInfo = ( tSirMacHTCapabilityInfo* ) &val16;
        pHTCapabilityInfo->shortGI20MHz = (tANI_U16)val2;
        if(cfgSetInt(pMac,  WNI_CFG_HT_CAP_INFO, *(tANI_U16*)pHTCapabilityInfo) != eSIR_SUCCESS)
            PELOGE(limLog(pMac, LOGE, FL("could not update HT Cap Info CFG"));)
        break;
    case WNI_CFG_SHORT_GI_40MHZ:
        if (wlan_cfgGetInt(pMac, WNI_CFG_HT_CAP_INFO, &val1) != eSIR_SUCCESS)
            {
                PELOGE(limLog(pMac, LOGE, FL("could not retrieve HT Cap CFG"));)
                break;
            }
        if (wlan_cfgGetInt(pMac, WNI_CFG_SHORT_GI_40MHZ, &val2) != eSIR_SUCCESS)
            {
                PELOGE(limLog(pMac, LOGE, FL("could not retrieve shortGI 40Mhz CFG"));)
                break;
            }
        val16 = ( tANI_U16 ) val1;
        pHTCapabilityInfo = ( tSirMacHTCapabilityInfo* ) &val16;
        pHTCapabilityInfo->shortGI40MHz = (tANI_U16)val2;
        if(cfgSetInt(pMac,  WNI_CFG_HT_CAP_INFO, *(tANI_U16*)pHTCapabilityInfo) != eSIR_SUCCESS)
            PELOGE(limLog(pMac, LOGE, FL("could not update HT Cap Info CFG"));)
        break;
    case WNI_CFG_MPDU_DENSITY:
        if (wlan_cfgGetInt(pMac, WNI_CFG_HT_AMPDU_PARAMS, &val1) != eSIR_SUCCESS)
            {
                PELOGE(limLog(pMac, LOGE, FL("could not retrieve HT AMPDU Param CFG"));)
                break;
            }
        if (wlan_cfgGetInt(pMac, WNI_CFG_MPDU_DENSITY, &val2) != eSIR_SUCCESS)
            {
                PELOGE(limLog(pMac, LOGE, FL("could not retrieve MPDU Density CFG"));)
                break;
            }
        val16 = ( tANI_U16 ) val1;
        pAmpduParamInfo = ( tSirMacHTParametersInfo* ) &val16;
        pAmpduParamInfo->mpduDensity = (tANI_U8)val2;
        if(cfgSetInt(pMac,  WNI_CFG_HT_AMPDU_PARAMS, *(tANI_U8*)pAmpduParamInfo) != eSIR_SUCCESS)
            PELOGE(limLog(pMac, LOGE, FL("could not update HT AMPDU Param CFG"));)

        break;
    case WNI_CFG_MAX_RX_AMPDU_FACTOR:
        if (wlan_cfgGetInt(pMac, WNI_CFG_HT_AMPDU_PARAMS, &val1) != eSIR_SUCCESS)
            {
                PELOGE(limLog(pMac, LOGE, FL("could not retrieve HT AMPDU Param CFG"));)
                break;
            }
        if (wlan_cfgGetInt(pMac, WNI_CFG_MAX_RX_AMPDU_FACTOR, &val2) != eSIR_SUCCESS)
            {
                PELOGE(limLog(pMac, LOGE, FL("could not retrieve AMPDU Factor CFG"));)
                break;
            }
        val16 = ( tANI_U16 ) val1;
        pAmpduParamInfo = ( tSirMacHTParametersInfo* ) &val16;
        pAmpduParamInfo->maxRxAMPDUFactor = (tANI_U8)val2;
        if(cfgSetInt(pMac,  WNI_CFG_HT_AMPDU_PARAMS, *(tANI_U8*)pAmpduParamInfo) != eSIR_SUCCESS)
            PELOGE(limLog(pMac, LOGE, FL("could not update HT AMPDU Param CFG"));)
        break;

    case WNI_CFG_HEART_BEAT_THRESHOLD:
        if(pMac->psOffloadEnabled)
        {
            break;
        }
        if (wlan_cfgGetInt(pMac, WNI_CFG_HEART_BEAT_THRESHOLD, &val1) != eSIR_SUCCESS)
        {
            PELOGE(limLog(pMac, LOGE, FL("could not retrieve WNI_CFG_HEART_BEAT_THRESHOLD CFG"));)
                break;
        }
        if(!val1)
        {
            limDeactivateAndChangeTimer(pMac, eLIM_HEART_BEAT_TIMER);
            pMac->sys.gSysEnableLinkMonitorMode = 0;
        }
        else
        {
            tANI_U16 sessionId;
            pMac->sys.gSysEnableLinkMonitorMode = 1;
            for(sessionId = 0; sessionId < pMac->lim.maxBssId; sessionId++)
            {
                if( (pMac->lim.gpSession[sessionId].valid )&&
                    (eLIM_MLM_LINK_ESTABLISHED_STATE == pMac->lim.gpSession[sessionId].limMlmState) &&
                    ( pMac->pmm.gPmmState != ePMM_STATE_BMPS_SLEEP) &&
                    (!IS_ACTIVEMODE_OFFLOAD_FEATURE_ENABLE))
                {
                    PELOG2(limLog(pMac, LOG2, "HB link monitoring reactivated"
                           " for session=%d", sessionId);)
                    PELOGW(limLog(pMac, LOGW, "Before reactivating HB timer; parameters are"
                           " session=%d limMlmState=%d pmmState=%d", sessionId,
                             pMac->lim.gpSession[sessionId].limMlmState,
                             pMac->pmm.gPmmState);)
                    limReactivateHeartBeatTimer(pMac, &pMac->lim.gpSession[sessionId]);
                }
                else if ( pMac->lim.gpSession[sessionId].valid )
                {
                    PELOGW(limLog(pMac, LOGW, "HB link monitoring not reactivated-"
                           "session=%d, limMlmState=%d, gPmmState=%d",
                           sessionId, pMac->lim.gpSession[sessionId].limMlmState,
                           pMac->pmm.gPmmState);)
                }
            }
        }
    case WNI_CFG_MAX_PS_POLL:
    case WNI_CFG_NUM_BEACON_PER_RSSI_AVERAGE:
    case WNI_CFG_MIN_RSSI_THRESHOLD:
    case WNI_CFG_NTH_BEACON_FILTER:
    case WNI_CFG_BROADCAST_FRAME_FILTER_ENABLE:
        if(!pMac->psOffloadEnabled)
        {
            tpSirPowerSaveCfg pPowerSaveConfig;

            /* Allocate and fill in power save configuration. */
            pPowerSaveConfig = vos_mem_malloc(sizeof(tSirPowerSaveCfg));
            if ( NULL == pPowerSaveConfig )
            {
                PELOGE(limLog(pMac, LOGE, FL("LIM: Cannot allocate memory for power save configuration"));)
                break;
            }

            /* This context should be valid if power-save configuration message has been already dispathed
             * during initialization process. Re-using the present configuration mask
             */
            vos_mem_copy(pPowerSaveConfig, (tANI_U8 *)&pMac->pmm.gPmmCfg, sizeof(tSirPowerSaveCfg));

            if ( (pmmSendPowerSaveCfg(pMac, pPowerSaveConfig)) != eSIR_SUCCESS)
            {
                PELOGE(limLog(pMac, LOGE, FL("LIM: pmmSendPowerSaveCfg() failed "));)
            }
        }
        break;


     case WNI_CFG_DOT11_MODE:
        if (wlan_cfgGetInt(pMac, WNI_CFG_DOT11_MODE, &val1) != eSIR_SUCCESS)
        {
            PELOGE(limLog(pMac, LOGE, FL("could not retrieve Dot11 Mode  CFG"));)
            break;
        }
        break;
    case WNI_CFG_ADDBA_REQ_DECLINE:
        if(wlan_cfgGetInt(pMac, WNI_CFG_ADDBA_REQ_DECLINE, &val1) != eSIR_SUCCESS) {
            limLog( pMac, LOGE, FL( "Unable to get ADDBA_REQ_DECLINE cfg" ));
            break;
        }
        pMac->lim.gAddBA_Declined = (tANI_U8)val1;
        break;

    case WNI_CFG_SCAN_IN_POWERSAVE:
        if(wlan_cfgGetInt(pMac, WNI_CFG_SCAN_IN_POWERSAVE, &val1) != eSIR_SUCCESS) {
            limLog( pMac, LOGE, FL( "Unable to get WNI_CFG_SCAN_IN_POWERSAVE " ));
            break;
        }
        pMac->lim.gScanInPowersave = (tANI_U8)val1;
        break;


    case WNI_CFG_ASSOC_STA_LIMIT:
        if(wlan_cfgGetInt(pMac, WNI_CFG_ASSOC_STA_LIMIT, &val1) != eSIR_SUCCESS) {
            limLog( pMac, LOGE, FL( "Unable to get WNI_CFG_ASSOC_STA_LIMIT" ));
            break;
        }
        pMac->lim.gLimAssocStaLimit = (tANI_U16)val1;
        break;

    case WNI_CFG_ASSOC_STA_LIMIT_GO:
        if(wlan_cfgGetInt(pMac, WNI_CFG_ASSOC_STA_LIMIT_GO, &val1)
                                                 != eSIR_SUCCESS) {
            limLog(pMac, LOGE, FL("Unable to get WNI_CFG_ASSOC_STA_LIMIT_GO"));
<<<<<<< HEAD
            break;
        }
        pMac->lim.glim_assoc_sta_limit_go = (tANI_U16)val1;
        break;

    case WNI_CFG_ASSOC_STA_LIMIT_AP:
        if(wlan_cfgGetInt(pMac, WNI_CFG_ASSOC_STA_LIMIT_AP, &val1)
                                                 != eSIR_SUCCESS) {
            limLog(pMac, LOGE, FL("Unable to get WNI_CFG_ASSOC_STA_LIMIT_AP"));
            break;
        }
        pMac->lim.glim_assoc_sta_limit_ap = (tANI_U16)val1;
        break;

    case WNI_CFG_DEL_ALL_RX_BA_SESSIONS_2_4_G_BTC:
        if (wlan_cfgGetInt
           (pMac, WNI_CFG_DEL_ALL_RX_BA_SESSIONS_2_4_G_BTC, &val1) !=
                 eSIR_SUCCESS)
        {
            limLog(pMac, LOGE,
                 FL( "Unable to get WNI_CFG_DEL_ALL_RX_BA_SESSIONS_2_4_G_BTC"));
=======
>>>>>>> f9b3052d
            break;
        }
        pMac->lim.glim_assoc_sta_limit_go = (tANI_U16)val1;
        break;

    case WNI_CFG_ASSOC_STA_LIMIT_AP:
        if(wlan_cfgGetInt(pMac, WNI_CFG_ASSOC_STA_LIMIT_AP, &val1)
                                                 != eSIR_SUCCESS) {
            limLog(pMac, LOGE, FL("Unable to get WNI_CFG_ASSOC_STA_LIMIT_AP"));
            break;
        }
        pMac->lim.glim_assoc_sta_limit_ap = (tANI_U16)val1;
        break;

    default:
            break;
    }
} /*** end limHandleCFGparamUpdate() ***/



/**
 * limApplyConfiguration()
 *
 *FUNCTION:
 * This function is called to apply the configured parameters
 * before joining or reassociating with a BSS or starting a BSS.
 *
 *PARAMS:
 *
 *LOGIC:
 *
 *ASSUMPTIONS:
 * NA
 *
 *NOTE:
 *
 * @param  pMac  - Pointer to Global MAC structure
 * @return None
 */

void
limApplyConfiguration(tpAniSirGlobal pMac,tpPESession psessionEntry)
{
    tANI_U32          val=0, phyMode;

    PELOG2(limLog(pMac, LOG2, FL("Applying config"));)

    psessionEntry->limSentCapsChangeNtf = false;

    limGetPhyMode(pMac, &phyMode, psessionEntry);

    limUpdateConfig(pMac,psessionEntry);

    limGetShortSlotFromPhyMode(pMac, psessionEntry, phyMode,
                               &psessionEntry->shortSlotTimeSupported);

    limSetCfgProtection(pMac, psessionEntry);


    /* Added for BT - AMP Support */
    if (LIM_IS_AP_ROLE(psessionEntry) ||
        LIM_IS_BT_AMP_AP_ROLE(psessionEntry)||
        LIM_IS_IBSS_ROLE(psessionEntry)||
        LIM_IS_BT_AMP_STA_ROLE(psessionEntry)) {
        /* This check is required to ensure the beacon generation is not done
           as a part of join request for a BT-AMP station */

        if(psessionEntry->statypeForBss == STA_ENTRY_SELF)
        {
            PELOG1(limLog(pMac, LOG1, FL("Initializing BT-AMP beacon generation"));)
            schSetBeaconInterval(pMac,psessionEntry);
            schSetFixedBeaconFields(pMac,psessionEntry);
        }
    }

    if (wlan_cfgGetInt(pMac, WNI_CFG_SCAN_IN_POWERSAVE, &val) != eSIR_SUCCESS)
    {
        limLog(pMac, LOGP, FL("could not retrieve WNI_CFG_SCAN_IN_POWERSAVE"));
        return;
    }

    limLog(pMac, LOG1, FL("pMac->lim.gScanInPowersave = %hu"),
                pMac->lim.gScanInPowersave);
    pMac->lim.gScanInPowersave = (tANI_U8) val;

} /*** end limApplyConfiguration() ***/


/**
 * limUpdateConfig
 *
 * FUNCTION:
 * Update the local state from CFG database
 * (This used to be dphUpdateConfig)
 *
 * LOGIC:
 *
 * ASSUMPTIONS:
 *
 * NOTE:
 *
 * @param None
 * @return None
 */

static void
limUpdateConfig(tpAniSirGlobal pMac,tpPESession psessionEntry)
{
    tANI_U32 val;

    sirCopyMacAddr(pMac->lim.gLimMyMacAddr,psessionEntry->selfMacAddr);

    if (wlan_cfgGetInt(pMac, WNI_CFG_SHORT_PREAMBLE, &val) != eSIR_SUCCESS)
        limLog(pMac, LOGP, FL("cfg get short preamble failed"));
    psessionEntry->beaconParams.fShortPreamble = (val) ? 1 : 0;

    /* In STA case this parameter is filled during the join request */
    if (LIM_IS_AP_ROLE(psessionEntry) || LIM_IS_IBSS_ROLE(psessionEntry)) {
        if (wlan_cfgGetInt(pMac, WNI_CFG_WME_ENABLED, &val) != eSIR_SUCCESS)
            limLog(pMac, LOGP, FL("cfg get wme enabled failed"));
        psessionEntry->limWmeEnabled = (val) ? 1 : 0;
    }

    if (wlan_cfgGetInt(pMac, WNI_CFG_WSM_ENABLED, &val) != eSIR_SUCCESS)
        limLog(pMac, LOGP, FL("cfg get wsm enabled failed"));
    psessionEntry->limWsmEnabled = (val) ? 1 : 0;

    if ((! psessionEntry->limWmeEnabled) && (psessionEntry->limWsmEnabled))
    {
        PELOGE(limLog(pMac, LOGE, FL("Can't enable WSM without WME"));)
        psessionEntry->limWsmEnabled = 0;
    }
    /* In STA , this parameter is filled during the join request */
    if (LIM_IS_AP_ROLE(psessionEntry) || LIM_IS_IBSS_ROLE(psessionEntry)) {
        if (wlan_cfgGetInt(pMac, WNI_CFG_QOS_ENABLED, &val) != eSIR_SUCCESS)
            limLog(pMac, LOGP, FL("cfg get qos enabled failed"));
        psessionEntry->limQosEnabled = (val) ? 1 : 0;
    }
    if (wlan_cfgGetInt(pMac, WNI_CFG_HCF_ENABLED, &val) != eSIR_SUCCESS)
        limLog(pMac, LOGP, FL("cfg get hcf enabled failed"));
    psessionEntry->limHcfEnabled = (val) ? 1 : 0;

    // Update the ADD BA Declined configuration
    if(wlan_cfgGetInt(pMac, WNI_CFG_ADDBA_REQ_DECLINE, &val) != eSIR_SUCCESS)
        limLog( pMac, LOGP, FL( "Unable to get ADDBA_REQ_DECLINE cfg" ));
    pMac->lim.gAddBA_Declined = (val) ?  0xff : 0x0;

    // AP: WSM should enable HCF as well, for STA enable WSM only after
    // association response is received
    if (psessionEntry->limWsmEnabled && LIM_IS_AP_ROLE(psessionEntry))
        psessionEntry->limHcfEnabled = 1;

    if (wlan_cfgGetInt(pMac, WNI_CFG_11D_ENABLED, &val) != eSIR_SUCCESS)
        limLog(pMac, LOGP, FL("cfg get 11d enabled failed"));
    psessionEntry->lim11dEnabled = (val) ? 1 : 0;

    if(wlan_cfgGetInt(pMac, WNI_CFG_ASSOC_STA_LIMIT, &val) != eSIR_SUCCESS) {
        limLog( pMac, LOGP, FL( "cfg get assoc sta limit failed" ));
    }
    pMac->lim.gLimAssocStaLimit = (tANI_U16)val;

    PELOG1(limLog(pMac, LOG1, FL("Updated Lim shadow state based on CFG"));)
}<|MERGE_RESOLUTION|>--- conflicted
+++ resolved
@@ -556,30 +556,6 @@
         if(wlan_cfgGetInt(pMac, WNI_CFG_ASSOC_STA_LIMIT_GO, &val1)
                                                  != eSIR_SUCCESS) {
             limLog(pMac, LOGE, FL("Unable to get WNI_CFG_ASSOC_STA_LIMIT_GO"));
-<<<<<<< HEAD
-            break;
-        }
-        pMac->lim.glim_assoc_sta_limit_go = (tANI_U16)val1;
-        break;
-
-    case WNI_CFG_ASSOC_STA_LIMIT_AP:
-        if(wlan_cfgGetInt(pMac, WNI_CFG_ASSOC_STA_LIMIT_AP, &val1)
-                                                 != eSIR_SUCCESS) {
-            limLog(pMac, LOGE, FL("Unable to get WNI_CFG_ASSOC_STA_LIMIT_AP"));
-            break;
-        }
-        pMac->lim.glim_assoc_sta_limit_ap = (tANI_U16)val1;
-        break;
-
-    case WNI_CFG_DEL_ALL_RX_BA_SESSIONS_2_4_G_BTC:
-        if (wlan_cfgGetInt
-           (pMac, WNI_CFG_DEL_ALL_RX_BA_SESSIONS_2_4_G_BTC, &val1) !=
-                 eSIR_SUCCESS)
-        {
-            limLog(pMac, LOGE,
-                 FL( "Unable to get WNI_CFG_DEL_ALL_RX_BA_SESSIONS_2_4_G_BTC"));
-=======
->>>>>>> f9b3052d
             break;
         }
         pMac->lim.glim_assoc_sta_limit_go = (tANI_U16)val1;
